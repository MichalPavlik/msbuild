﻿// Copyright (c) Microsoft. All rights reserved.
// Licensed under the MIT license. See LICENSE file in the project root for full license information.

using System;
using System.Collections;
using System.Collections.Generic;
using System.IO;

using Microsoft.Build.CommandLine;
using Microsoft.Build.Construction;
using Microsoft.Build.Framework;
using Microsoft.Build.Shared;
<<<<<<< HEAD

using NUnit.Framework;

namespace Microsoft.Build.UnitTests
{
    [TestFixture]
    public class CommandLineSwitchesTests
    {
        [TestFixtureSetUp]
        public static void Setup()
=======
using Xunit;

namespace Microsoft.Build.UnitTests
{
    public class CommandLineSwitchesTests
    {
        public CommandLineSwitchesTests()
>>>>>>> 3f8a403e
        {
            // Make sure resources are initialized
            MSBuildApp.Initialize();
        }

<<<<<<< HEAD
        [Test]
=======
        [Fact]
>>>>>>> 3f8a403e
        public void BogusSwitchIdentificationTests()
        {
            CommandLineSwitches.ParameterlessSwitch parameterlessSwitch;
            string duplicateSwitchErrorMessage;

            Assert.False(CommandLineSwitches.IsParameterlessSwitch("bogus", out parameterlessSwitch, out duplicateSwitchErrorMessage));
            Assert.Equal(CommandLineSwitches.ParameterlessSwitch.Invalid, parameterlessSwitch);
            Assert.Null(duplicateSwitchErrorMessage);

            CommandLineSwitches.ParameterizedSwitch parameterizedSwitch;
            bool multipleParametersAllowed;
            string missingParametersErrorMessage;
            bool unquoteParameters;

            Assert.False(CommandLineSwitches.IsParameterizedSwitch("bogus", out parameterizedSwitch, out duplicateSwitchErrorMessage, out multipleParametersAllowed, out missingParametersErrorMessage, out unquoteParameters));
            Assert.Equal(CommandLineSwitches.ParameterizedSwitch.Invalid, parameterizedSwitch);
            Assert.Null(duplicateSwitchErrorMessage);
            Assert.False(multipleParametersAllowed);
            Assert.Null(missingParametersErrorMessage);
            Assert.False(unquoteParameters);
        }

<<<<<<< HEAD
        [Test]
=======
        [Fact]
>>>>>>> 3f8a403e
        public void HelpSwitchIdentificationTests()
        {
            CommandLineSwitches.ParameterlessSwitch parameterlessSwitch;
            string duplicateSwitchErrorMessage;

            Assert.True(CommandLineSwitches.IsParameterlessSwitch("help", out parameterlessSwitch, out duplicateSwitchErrorMessage));
            Assert.Equal(CommandLineSwitches.ParameterlessSwitch.Help, parameterlessSwitch);
            Assert.Null(duplicateSwitchErrorMessage);

            Assert.True(CommandLineSwitches.IsParameterlessSwitch("HELP", out parameterlessSwitch, out duplicateSwitchErrorMessage));
            Assert.Equal(CommandLineSwitches.ParameterlessSwitch.Help, parameterlessSwitch);
            Assert.Null(duplicateSwitchErrorMessage);

            Assert.True(CommandLineSwitches.IsParameterlessSwitch("Help", out parameterlessSwitch, out duplicateSwitchErrorMessage));
            Assert.Equal(CommandLineSwitches.ParameterlessSwitch.Help, parameterlessSwitch);
            Assert.Null(duplicateSwitchErrorMessage);

            Assert.True(CommandLineSwitches.IsParameterlessSwitch("h", out parameterlessSwitch, out duplicateSwitchErrorMessage));
            Assert.Equal(CommandLineSwitches.ParameterlessSwitch.Help, parameterlessSwitch);
            Assert.Null(duplicateSwitchErrorMessage);

            Assert.True(CommandLineSwitches.IsParameterlessSwitch("H", out parameterlessSwitch, out duplicateSwitchErrorMessage));
            Assert.Equal(CommandLineSwitches.ParameterlessSwitch.Help, parameterlessSwitch);
            Assert.Null(duplicateSwitchErrorMessage);

            Assert.True(CommandLineSwitches.IsParameterlessSwitch("?", out parameterlessSwitch, out duplicateSwitchErrorMessage));
            Assert.Equal(CommandLineSwitches.ParameterlessSwitch.Help, parameterlessSwitch);
            Assert.Null(duplicateSwitchErrorMessage);
        }

<<<<<<< HEAD
        [Test]
=======
        [Fact]
>>>>>>> 3f8a403e
        public void VersionSwitchIdentificationTests()
        {
            CommandLineSwitches.ParameterlessSwitch parameterlessSwitch;
            string duplicateSwitchErrorMessage;

            Assert.True(CommandLineSwitches.IsParameterlessSwitch("version", out parameterlessSwitch, out duplicateSwitchErrorMessage));
            Assert.Equal(CommandLineSwitches.ParameterlessSwitch.Version, parameterlessSwitch);
            Assert.Null(duplicateSwitchErrorMessage);

            Assert.True(CommandLineSwitches.IsParameterlessSwitch("Version", out parameterlessSwitch, out duplicateSwitchErrorMessage));
            Assert.Equal(CommandLineSwitches.ParameterlessSwitch.Version, parameterlessSwitch);
            Assert.Null(duplicateSwitchErrorMessage);

            Assert.True(CommandLineSwitches.IsParameterlessSwitch("VERSION", out parameterlessSwitch, out duplicateSwitchErrorMessage));
            Assert.Equal(CommandLineSwitches.ParameterlessSwitch.Version, parameterlessSwitch);
            Assert.Null(duplicateSwitchErrorMessage);

            Assert.True(CommandLineSwitches.IsParameterlessSwitch("ver", out parameterlessSwitch, out duplicateSwitchErrorMessage));
            Assert.Equal(CommandLineSwitches.ParameterlessSwitch.Version, parameterlessSwitch);
            Assert.Null(duplicateSwitchErrorMessage);

            Assert.True(CommandLineSwitches.IsParameterlessSwitch("VER", out parameterlessSwitch, out duplicateSwitchErrorMessage));
            Assert.Equal(CommandLineSwitches.ParameterlessSwitch.Version, parameterlessSwitch);
            Assert.Null(duplicateSwitchErrorMessage);

            Assert.True(CommandLineSwitches.IsParameterlessSwitch("Ver", out parameterlessSwitch, out duplicateSwitchErrorMessage));
            Assert.Equal(CommandLineSwitches.ParameterlessSwitch.Version, parameterlessSwitch);
            Assert.Null(duplicateSwitchErrorMessage);
        }

<<<<<<< HEAD
        [Test]
=======
        [Fact]
>>>>>>> 3f8a403e
        public void NoLogoSwitchIdentificationTests()
        {
            CommandLineSwitches.ParameterlessSwitch parameterlessSwitch;
            string duplicateSwitchErrorMessage;

            Assert.True(CommandLineSwitches.IsParameterlessSwitch("nologo", out parameterlessSwitch, out duplicateSwitchErrorMessage));
            Assert.Equal(CommandLineSwitches.ParameterlessSwitch.NoLogo, parameterlessSwitch);
            Assert.Null(duplicateSwitchErrorMessage);

            Assert.True(CommandLineSwitches.IsParameterlessSwitch("NOLOGO", out parameterlessSwitch, out duplicateSwitchErrorMessage));
            Assert.Equal(CommandLineSwitches.ParameterlessSwitch.NoLogo, parameterlessSwitch);
            Assert.Null(duplicateSwitchErrorMessage);

            Assert.True(CommandLineSwitches.IsParameterlessSwitch("NoLogo", out parameterlessSwitch, out duplicateSwitchErrorMessage));
            Assert.Equal(CommandLineSwitches.ParameterlessSwitch.NoLogo, parameterlessSwitch);
            Assert.Null(duplicateSwitchErrorMessage);
        }

<<<<<<< HEAD
        [Test]
=======
        [Fact]
>>>>>>> 3f8a403e
        public void NoAutoResponseSwitchIdentificationTests()
        {
            CommandLineSwitches.ParameterlessSwitch parameterlessSwitch;
            string duplicateSwitchErrorMessage;

            Assert.True(CommandLineSwitches.IsParameterlessSwitch("noautoresponse", out parameterlessSwitch, out duplicateSwitchErrorMessage));
            Assert.Equal(CommandLineSwitches.ParameterlessSwitch.NoAutoResponse, parameterlessSwitch);
            Assert.Null(duplicateSwitchErrorMessage);

            Assert.True(CommandLineSwitches.IsParameterlessSwitch("NOAUTORESPONSE", out parameterlessSwitch, out duplicateSwitchErrorMessage));
            Assert.Equal(CommandLineSwitches.ParameterlessSwitch.NoAutoResponse, parameterlessSwitch);
            Assert.Null(duplicateSwitchErrorMessage);

            Assert.True(CommandLineSwitches.IsParameterlessSwitch("NoAutoResponse", out parameterlessSwitch, out duplicateSwitchErrorMessage));
            Assert.Equal(CommandLineSwitches.ParameterlessSwitch.NoAutoResponse, parameterlessSwitch);
            Assert.Null(duplicateSwitchErrorMessage);

            Assert.True(CommandLineSwitches.IsParameterlessSwitch("noautorsp", out parameterlessSwitch, out duplicateSwitchErrorMessage));
            Assert.Equal(CommandLineSwitches.ParameterlessSwitch.NoAutoResponse, parameterlessSwitch);
            Assert.Null(duplicateSwitchErrorMessage);

            Assert.True(CommandLineSwitches.IsParameterlessSwitch("NOAUTORSP", out parameterlessSwitch, out duplicateSwitchErrorMessage));
            Assert.Equal(CommandLineSwitches.ParameterlessSwitch.NoAutoResponse, parameterlessSwitch);
            Assert.Null(duplicateSwitchErrorMessage);

            Assert.True(CommandLineSwitches.IsParameterlessSwitch("NoAutoRsp", out parameterlessSwitch, out duplicateSwitchErrorMessage));
            Assert.Equal(CommandLineSwitches.ParameterlessSwitch.NoAutoResponse, parameterlessSwitch);
            Assert.Null(duplicateSwitchErrorMessage);
        }

<<<<<<< HEAD
        [Test]
=======
        [Fact]
>>>>>>> 3f8a403e
        public void NoConsoleLoggerSwitchIdentificationTests()
        {
            CommandLineSwitches.ParameterlessSwitch parameterlessSwitch;
            string duplicateSwitchErrorMessage;

            Assert.True(CommandLineSwitches.IsParameterlessSwitch("noconsolelogger", out parameterlessSwitch, out duplicateSwitchErrorMessage));
            Assert.Equal(CommandLineSwitches.ParameterlessSwitch.NoConsoleLogger, parameterlessSwitch);
            Assert.Null(duplicateSwitchErrorMessage);

            Assert.True(CommandLineSwitches.IsParameterlessSwitch("NOCONSOLELOGGER", out parameterlessSwitch, out duplicateSwitchErrorMessage));
            Assert.Equal(CommandLineSwitches.ParameterlessSwitch.NoConsoleLogger, parameterlessSwitch);
            Assert.Null(duplicateSwitchErrorMessage);

            Assert.True(CommandLineSwitches.IsParameterlessSwitch("NoConsoleLogger", out parameterlessSwitch, out duplicateSwitchErrorMessage));
            Assert.Equal(CommandLineSwitches.ParameterlessSwitch.NoConsoleLogger, parameterlessSwitch);
            Assert.Null(duplicateSwitchErrorMessage);

            Assert.True(CommandLineSwitches.IsParameterlessSwitch("noconlog", out parameterlessSwitch, out duplicateSwitchErrorMessage));
            Assert.Equal(CommandLineSwitches.ParameterlessSwitch.NoConsoleLogger, parameterlessSwitch);
            Assert.Null(duplicateSwitchErrorMessage);

            Assert.True(CommandLineSwitches.IsParameterlessSwitch("NOCONLOG", out parameterlessSwitch, out duplicateSwitchErrorMessage));
            Assert.Equal(CommandLineSwitches.ParameterlessSwitch.NoConsoleLogger, parameterlessSwitch);
            Assert.Null(duplicateSwitchErrorMessage);

            Assert.True(CommandLineSwitches.IsParameterlessSwitch("NoConLog", out parameterlessSwitch, out duplicateSwitchErrorMessage));
            Assert.Equal(CommandLineSwitches.ParameterlessSwitch.NoConsoleLogger, parameterlessSwitch);
            Assert.Null(duplicateSwitchErrorMessage);
        }

<<<<<<< HEAD
        [Test]
=======
        [Fact]
>>>>>>> 3f8a403e
        public void FileLoggerSwitchIdentificationTests()
        {
            CommandLineSwitches.ParameterlessSwitch parameterlessSwitch;
            string duplicateSwitchErrorMessage;

            Assert.True(CommandLineSwitches.IsParameterlessSwitch("fileLogger", out parameterlessSwitch, out duplicateSwitchErrorMessage));
            Assert.Equal(CommandLineSwitches.ParameterlessSwitch.FileLogger, parameterlessSwitch);
            Assert.Null(duplicateSwitchErrorMessage);

            Assert.True(CommandLineSwitches.IsParameterlessSwitch("FILELOGGER", out parameterlessSwitch, out duplicateSwitchErrorMessage));
            Assert.Equal(CommandLineSwitches.ParameterlessSwitch.FileLogger, parameterlessSwitch);
            Assert.Null(duplicateSwitchErrorMessage);

            Assert.True(CommandLineSwitches.IsParameterlessSwitch("FileLogger", out parameterlessSwitch, out duplicateSwitchErrorMessage));
            Assert.Equal(CommandLineSwitches.ParameterlessSwitch.FileLogger, parameterlessSwitch);
            Assert.Null(duplicateSwitchErrorMessage);

            Assert.True(CommandLineSwitches.IsParameterlessSwitch("fl", out parameterlessSwitch, out duplicateSwitchErrorMessage));
            Assert.Equal(CommandLineSwitches.ParameterlessSwitch.FileLogger, parameterlessSwitch);
            Assert.Null(duplicateSwitchErrorMessage);

            Assert.True(CommandLineSwitches.IsParameterlessSwitch("FL", out parameterlessSwitch, out duplicateSwitchErrorMessage));
            Assert.Equal(CommandLineSwitches.ParameterlessSwitch.FileLogger, parameterlessSwitch);
            Assert.Null(duplicateSwitchErrorMessage);
        }

<<<<<<< HEAD
        [Test]
=======
        [Fact]
>>>>>>> 3f8a403e
        public void DistributedFileLoggerSwitchIdentificationTests()
        {
            CommandLineSwitches.ParameterlessSwitch parameterlessSwitch;
            string duplicateSwitchErrorMessage;

            Assert.True(CommandLineSwitches.IsParameterlessSwitch("distributedfilelogger", out parameterlessSwitch, out duplicateSwitchErrorMessage));
            Assert.Equal(CommandLineSwitches.ParameterlessSwitch.DistributedFileLogger, parameterlessSwitch);
            Assert.Null(duplicateSwitchErrorMessage);

            Assert.True(CommandLineSwitches.IsParameterlessSwitch("DISTRIBUTEDFILELOGGER", out parameterlessSwitch, out duplicateSwitchErrorMessage));
            Assert.Equal(CommandLineSwitches.ParameterlessSwitch.DistributedFileLogger, parameterlessSwitch);
            Assert.Null(duplicateSwitchErrorMessage);

            Assert.True(CommandLineSwitches.IsParameterlessSwitch("DistributedFileLogger", out parameterlessSwitch, out duplicateSwitchErrorMessage));
            Assert.Equal(CommandLineSwitches.ParameterlessSwitch.DistributedFileLogger, parameterlessSwitch);
            Assert.Null(duplicateSwitchErrorMessage);

            Assert.True(CommandLineSwitches.IsParameterlessSwitch("dfl", out parameterlessSwitch, out duplicateSwitchErrorMessage));
            Assert.Equal(CommandLineSwitches.ParameterlessSwitch.DistributedFileLogger, parameterlessSwitch);
            Assert.Null(duplicateSwitchErrorMessage);

            Assert.True(CommandLineSwitches.IsParameterlessSwitch("DFL", out parameterlessSwitch, out duplicateSwitchErrorMessage));
            Assert.Equal(CommandLineSwitches.ParameterlessSwitch.DistributedFileLogger, parameterlessSwitch);
            Assert.Null(duplicateSwitchErrorMessage);
        }

<<<<<<< HEAD
        [Test]
=======
        [Fact]
>>>>>>> 3f8a403e
        public void FileLoggerParametersIdentificationTests()
        {
            CommandLineSwitches.ParameterizedSwitch parameterizedSwitch;
            string duplicateSwitchErrorMessage;
            bool multipleParametersAllowed;
            string missingParametersErrorMessage;
            bool unquoteParameters;

            Assert.True(CommandLineSwitches.IsParameterizedSwitch("flp", out parameterizedSwitch, out duplicateSwitchErrorMessage, out multipleParametersAllowed, out missingParametersErrorMessage, out unquoteParameters));
            Assert.Equal(CommandLineSwitches.ParameterizedSwitch.FileLoggerParameters, parameterizedSwitch);
            Assert.Null(duplicateSwitchErrorMessage);
            Assert.False(multipleParametersAllowed);
            Assert.NotNull(missingParametersErrorMessage);
            Assert.True(unquoteParameters);

            Assert.True(CommandLineSwitches.IsParameterizedSwitch("FLP", out parameterizedSwitch, out duplicateSwitchErrorMessage, out multipleParametersAllowed, out missingParametersErrorMessage, out unquoteParameters));
            Assert.Equal(CommandLineSwitches.ParameterizedSwitch.FileLoggerParameters, parameterizedSwitch);
            Assert.Null(duplicateSwitchErrorMessage);
            Assert.False(multipleParametersAllowed);
            Assert.NotNull(missingParametersErrorMessage);
            Assert.True(unquoteParameters);

            Assert.True(CommandLineSwitches.IsParameterizedSwitch("fileLoggerParameters", out parameterizedSwitch, out duplicateSwitchErrorMessage, out multipleParametersAllowed, out missingParametersErrorMessage, out unquoteParameters));
            Assert.Equal(CommandLineSwitches.ParameterizedSwitch.FileLoggerParameters, parameterizedSwitch);
            Assert.Null(duplicateSwitchErrorMessage);
            Assert.False(multipleParametersAllowed);
            Assert.NotNull(missingParametersErrorMessage);
            Assert.True(unquoteParameters);

            Assert.True(CommandLineSwitches.IsParameterizedSwitch("FILELOGGERPARAMETERS", out parameterizedSwitch, out duplicateSwitchErrorMessage, out multipleParametersAllowed, out missingParametersErrorMessage, out unquoteParameters));
            Assert.Equal(CommandLineSwitches.ParameterizedSwitch.FileLoggerParameters, parameterizedSwitch);
            Assert.Null(duplicateSwitchErrorMessage);
            Assert.False(multipleParametersAllowed);
            Assert.NotNull(missingParametersErrorMessage);
            Assert.True(unquoteParameters);
        }

<<<<<<< HEAD
#if !MONO
        [Test]
=======

        [Fact]
>>>>>>> 3f8a403e
        public void NodeReuseParametersIdentificationTests()
        {
            CommandLineSwitches.ParameterizedSwitch parameterizedSwitch;
            string duplicateSwitchErrorMessage;
            bool multipleParametersAllowed;
            string missingParametersErrorMessage;
            bool unquoteParameters;

            Assert.True(CommandLineSwitches.IsParameterizedSwitch("nr", out parameterizedSwitch, out duplicateSwitchErrorMessage, out multipleParametersAllowed, out missingParametersErrorMessage, out unquoteParameters));
            Assert.Equal(CommandLineSwitches.ParameterizedSwitch.NodeReuse, parameterizedSwitch);
            Assert.Null(duplicateSwitchErrorMessage);
            Assert.False(multipleParametersAllowed);
            Assert.NotNull(missingParametersErrorMessage);
            Assert.True(unquoteParameters);

            Assert.True(CommandLineSwitches.IsParameterizedSwitch("NR", out parameterizedSwitch, out duplicateSwitchErrorMessage, out multipleParametersAllowed, out missingParametersErrorMessage, out unquoteParameters));
            Assert.Equal(CommandLineSwitches.ParameterizedSwitch.NodeReuse, parameterizedSwitch);
            Assert.Null(duplicateSwitchErrorMessage);
            Assert.False(multipleParametersAllowed);
            Assert.NotNull(missingParametersErrorMessage);
            Assert.True(unquoteParameters);

            Assert.True(CommandLineSwitches.IsParameterizedSwitch("nodereuse", out parameterizedSwitch, out duplicateSwitchErrorMessage, out multipleParametersAllowed, out missingParametersErrorMessage, out unquoteParameters));
            Assert.Equal(CommandLineSwitches.ParameterizedSwitch.NodeReuse, parameterizedSwitch);
            Assert.Null(duplicateSwitchErrorMessage);
            Assert.False(multipleParametersAllowed);
            Assert.NotNull(missingParametersErrorMessage);
            Assert.True(unquoteParameters);

            Assert.True(CommandLineSwitches.IsParameterizedSwitch("NodeReuse", out parameterizedSwitch, out duplicateSwitchErrorMessage, out multipleParametersAllowed, out missingParametersErrorMessage, out unquoteParameters));
            Assert.Equal(CommandLineSwitches.ParameterizedSwitch.NodeReuse, parameterizedSwitch);
            Assert.Null(duplicateSwitchErrorMessage);
            Assert.False(multipleParametersAllowed);
            Assert.NotNull(missingParametersErrorMessage);
            Assert.True(unquoteParameters);
        }
#endif

<<<<<<< HEAD
        [Test]
=======
        [Fact]
>>>>>>> 3f8a403e
        public void ProjectSwitchIdentificationTests()
        {
            CommandLineSwitches.ParameterizedSwitch parameterizedSwitch;
            string duplicateSwitchErrorMessage;
            bool multipleParametersAllowed;
            string missingParametersErrorMessage;
            bool unquoteParameters;

            Assert.True(CommandLineSwitches.IsParameterizedSwitch(null, out parameterizedSwitch, out duplicateSwitchErrorMessage, out multipleParametersAllowed, out missingParametersErrorMessage, out unquoteParameters));
            Assert.Equal(CommandLineSwitches.ParameterizedSwitch.Project, parameterizedSwitch);
            Assert.NotNull(duplicateSwitchErrorMessage);
            Assert.False(multipleParametersAllowed);
            Assert.Null(missingParametersErrorMessage);
            Assert.True(unquoteParameters);

            // for the virtual project switch, we match on null, not empty string
            Assert.False(CommandLineSwitches.IsParameterizedSwitch(String.Empty, out parameterizedSwitch, out duplicateSwitchErrorMessage, out multipleParametersAllowed, out missingParametersErrorMessage, out unquoteParameters));
            Assert.Equal(CommandLineSwitches.ParameterizedSwitch.Invalid, parameterizedSwitch);
            Assert.Null(duplicateSwitchErrorMessage);
            Assert.False(multipleParametersAllowed);
            Assert.Null(missingParametersErrorMessage);
            Assert.False(unquoteParameters);
        }

<<<<<<< HEAD
        [Test]
=======
        [Fact]
>>>>>>> 3f8a403e
        public void IgnoreProjectExtensionsSwitchIdentificationTests()
        {
            CommandLineSwitches.ParameterizedSwitch parameterizedSwitch;
            string duplicateSwitchErrorMessage;
            bool multipleParametersAllowed;
            string missingParametersErrorMessage;
            bool unquoteParameters;

            Assert.True(CommandLineSwitches.IsParameterizedSwitch("ignoreprojectextensions", out parameterizedSwitch, out duplicateSwitchErrorMessage, out multipleParametersAllowed, out missingParametersErrorMessage, out unquoteParameters));
            Assert.Equal(CommandLineSwitches.ParameterizedSwitch.IgnoreProjectExtensions, parameterizedSwitch);
            Assert.Null(duplicateSwitchErrorMessage);
            Assert.True(multipleParametersAllowed);
            Assert.NotNull(missingParametersErrorMessage);
            Assert.True(unquoteParameters);

            Assert.True(CommandLineSwitches.IsParameterizedSwitch("IgnoreProjectExtensions", out parameterizedSwitch, out duplicateSwitchErrorMessage, out multipleParametersAllowed, out missingParametersErrorMessage, out unquoteParameters));
            Assert.Equal(CommandLineSwitches.ParameterizedSwitch.IgnoreProjectExtensions, parameterizedSwitch);
            Assert.Null(duplicateSwitchErrorMessage);
            Assert.True(multipleParametersAllowed);
            Assert.NotNull(missingParametersErrorMessage);
            Assert.True(unquoteParameters);

            Assert.True(CommandLineSwitches.IsParameterizedSwitch("IGNOREPROJECTEXTENSIONS", out parameterizedSwitch, out duplicateSwitchErrorMessage, out multipleParametersAllowed, out missingParametersErrorMessage, out unquoteParameters));
            Assert.Equal(CommandLineSwitches.ParameterizedSwitch.IgnoreProjectExtensions, parameterizedSwitch);
            Assert.Null(duplicateSwitchErrorMessage);
            Assert.True(multipleParametersAllowed);
            Assert.NotNull(missingParametersErrorMessage);
            Assert.True(unquoteParameters);

            Assert.True(CommandLineSwitches.IsParameterizedSwitch("ignore", out parameterizedSwitch, out duplicateSwitchErrorMessage, out multipleParametersAllowed, out missingParametersErrorMessage, out unquoteParameters));
            Assert.Equal(CommandLineSwitches.ParameterizedSwitch.IgnoreProjectExtensions, parameterizedSwitch);
            Assert.Null(duplicateSwitchErrorMessage);
            Assert.True(multipleParametersAllowed);
            Assert.NotNull(missingParametersErrorMessage);
            Assert.True(unquoteParameters);

            Assert.True(CommandLineSwitches.IsParameterizedSwitch("IGNORE", out parameterizedSwitch, out duplicateSwitchErrorMessage, out multipleParametersAllowed, out missingParametersErrorMessage, out unquoteParameters));
            Assert.Equal(CommandLineSwitches.ParameterizedSwitch.IgnoreProjectExtensions, parameterizedSwitch);
            Assert.Null(duplicateSwitchErrorMessage);
            Assert.True(multipleParametersAllowed);
            Assert.NotNull(missingParametersErrorMessage);
            Assert.True(unquoteParameters);
        }

<<<<<<< HEAD
        [Test]
=======
        [Fact]
>>>>>>> 3f8a403e
        public void TargetSwitchIdentificationTests()
        {
            CommandLineSwitches.ParameterizedSwitch parameterizedSwitch;
            string duplicateSwitchErrorMessage;
            bool multipleParametersAllowed;
            string missingParametersErrorMessage;
            bool unquoteParameters;

            Assert.True(CommandLineSwitches.IsParameterizedSwitch("target", out parameterizedSwitch, out duplicateSwitchErrorMessage, out multipleParametersAllowed, out missingParametersErrorMessage, out unquoteParameters));
            Assert.Equal(CommandLineSwitches.ParameterizedSwitch.Target, parameterizedSwitch);
            Assert.Null(duplicateSwitchErrorMessage);
            Assert.True(multipleParametersAllowed);
            Assert.NotNull(missingParametersErrorMessage);
            Assert.True(unquoteParameters);

            Assert.True(CommandLineSwitches.IsParameterizedSwitch("TARGET", out parameterizedSwitch, out duplicateSwitchErrorMessage, out multipleParametersAllowed, out missingParametersErrorMessage, out unquoteParameters));
            Assert.Equal(CommandLineSwitches.ParameterizedSwitch.Target, parameterizedSwitch);
            Assert.Null(duplicateSwitchErrorMessage);
            Assert.True(multipleParametersAllowed);
            Assert.NotNull(missingParametersErrorMessage);
            Assert.True(unquoteParameters);

            Assert.True(CommandLineSwitches.IsParameterizedSwitch("Target", out parameterizedSwitch, out duplicateSwitchErrorMessage, out multipleParametersAllowed, out missingParametersErrorMessage, out unquoteParameters));
            Assert.Equal(CommandLineSwitches.ParameterizedSwitch.Target, parameterizedSwitch);
            Assert.Null(duplicateSwitchErrorMessage);
            Assert.True(multipleParametersAllowed);
            Assert.NotNull(missingParametersErrorMessage);
            Assert.True(unquoteParameters);

            Assert.True(CommandLineSwitches.IsParameterizedSwitch("t", out parameterizedSwitch, out duplicateSwitchErrorMessage, out multipleParametersAllowed, out missingParametersErrorMessage, out unquoteParameters));
            Assert.Equal(CommandLineSwitches.ParameterizedSwitch.Target, parameterizedSwitch);
            Assert.Null(duplicateSwitchErrorMessage);
            Assert.True(multipleParametersAllowed);
            Assert.NotNull(missingParametersErrorMessage);
            Assert.True(unquoteParameters);

            Assert.True(CommandLineSwitches.IsParameterizedSwitch("T", out parameterizedSwitch, out duplicateSwitchErrorMessage, out multipleParametersAllowed, out missingParametersErrorMessage, out unquoteParameters));
            Assert.Equal(CommandLineSwitches.ParameterizedSwitch.Target, parameterizedSwitch);
            Assert.Null(duplicateSwitchErrorMessage);
            Assert.True(multipleParametersAllowed);
            Assert.NotNull(missingParametersErrorMessage);
            Assert.True(unquoteParameters);
        }

<<<<<<< HEAD
        [Test]
=======
        [Fact]
>>>>>>> 3f8a403e
        public void PropertySwitchIdentificationTests()
        {
            CommandLineSwitches.ParameterizedSwitch parameterizedSwitch;
            string duplicateSwitchErrorMessage;
            bool multipleParametersAllowed;
            string missingParametersErrorMessage;
            bool unquoteParameters;

            Assert.True(CommandLineSwitches.IsParameterizedSwitch("property", out parameterizedSwitch, out duplicateSwitchErrorMessage, out multipleParametersAllowed, out missingParametersErrorMessage, out unquoteParameters));
            Assert.Equal(CommandLineSwitches.ParameterizedSwitch.Property, parameterizedSwitch);
            Assert.Null(duplicateSwitchErrorMessage);
            Assert.True(multipleParametersAllowed);
            Assert.NotNull(missingParametersErrorMessage);
            Assert.True(unquoteParameters);

            Assert.True(CommandLineSwitches.IsParameterizedSwitch("PROPERTY", out parameterizedSwitch, out duplicateSwitchErrorMessage, out multipleParametersAllowed, out missingParametersErrorMessage, out unquoteParameters));
            Assert.Equal(CommandLineSwitches.ParameterizedSwitch.Property, parameterizedSwitch);
            Assert.Null(duplicateSwitchErrorMessage);
            Assert.True(multipleParametersAllowed);
            Assert.NotNull(missingParametersErrorMessage);
            Assert.True(unquoteParameters);

            Assert.True(CommandLineSwitches.IsParameterizedSwitch("Property", out parameterizedSwitch, out duplicateSwitchErrorMessage, out multipleParametersAllowed, out missingParametersErrorMessage, out unquoteParameters));
            Assert.Equal(CommandLineSwitches.ParameterizedSwitch.Property, parameterizedSwitch);
            Assert.Null(duplicateSwitchErrorMessage);
            Assert.True(multipleParametersAllowed);
            Assert.NotNull(missingParametersErrorMessage);
            Assert.True(unquoteParameters);

            Assert.True(CommandLineSwitches.IsParameterizedSwitch("p", out parameterizedSwitch, out duplicateSwitchErrorMessage, out multipleParametersAllowed, out missingParametersErrorMessage, out unquoteParameters));
            Assert.Equal(CommandLineSwitches.ParameterizedSwitch.Property, parameterizedSwitch);
            Assert.Null(duplicateSwitchErrorMessage);
            Assert.True(multipleParametersAllowed);
            Assert.NotNull(missingParametersErrorMessage);
            Assert.True(unquoteParameters);

            Assert.True(CommandLineSwitches.IsParameterizedSwitch("P", out parameterizedSwitch, out duplicateSwitchErrorMessage, out multipleParametersAllowed, out missingParametersErrorMessage, out unquoteParameters));
            Assert.Equal(CommandLineSwitches.ParameterizedSwitch.Property, parameterizedSwitch);
            Assert.Null(duplicateSwitchErrorMessage);
            Assert.True(multipleParametersAllowed);
            Assert.NotNull(missingParametersErrorMessage);
            Assert.True(unquoteParameters);
        }

<<<<<<< HEAD
        [Test]
=======
        [Fact]
>>>>>>> 3f8a403e
        public void LoggerSwitchIdentificationTests()
        {
            CommandLineSwitches.ParameterizedSwitch parameterizedSwitch;
            string duplicateSwitchErrorMessage;
            bool multipleParametersAllowed;
            string missingParametersErrorMessage;
            bool unquoteParameters;

            Assert.True(CommandLineSwitches.IsParameterizedSwitch("logger", out parameterizedSwitch, out duplicateSwitchErrorMessage, out multipleParametersAllowed, out missingParametersErrorMessage, out unquoteParameters));
            Assert.Equal(CommandLineSwitches.ParameterizedSwitch.Logger, parameterizedSwitch);
            Assert.Null(duplicateSwitchErrorMessage);
            Assert.False(multipleParametersAllowed);
            Assert.NotNull(missingParametersErrorMessage);
            Assert.False(unquoteParameters);

            Assert.True(CommandLineSwitches.IsParameterizedSwitch("LOGGER", out parameterizedSwitch, out duplicateSwitchErrorMessage, out multipleParametersAllowed, out missingParametersErrorMessage, out unquoteParameters));
            Assert.Equal(CommandLineSwitches.ParameterizedSwitch.Logger, parameterizedSwitch);
            Assert.Null(duplicateSwitchErrorMessage);
            Assert.False(multipleParametersAllowed);
            Assert.NotNull(missingParametersErrorMessage);
            Assert.False(unquoteParameters);

            Assert.True(CommandLineSwitches.IsParameterizedSwitch("Logger", out parameterizedSwitch, out duplicateSwitchErrorMessage, out multipleParametersAllowed, out missingParametersErrorMessage, out unquoteParameters));
            Assert.Equal(CommandLineSwitches.ParameterizedSwitch.Logger, parameterizedSwitch);
            Assert.Null(duplicateSwitchErrorMessage);
            Assert.False(multipleParametersAllowed);
            Assert.NotNull(missingParametersErrorMessage);
            Assert.False(unquoteParameters);

            Assert.True(CommandLineSwitches.IsParameterizedSwitch("l", out parameterizedSwitch, out duplicateSwitchErrorMessage, out multipleParametersAllowed, out missingParametersErrorMessage, out unquoteParameters));
            Assert.Equal(CommandLineSwitches.ParameterizedSwitch.Logger, parameterizedSwitch);
            Assert.Null(duplicateSwitchErrorMessage);
            Assert.False(multipleParametersAllowed);
            Assert.NotNull(missingParametersErrorMessage);
            Assert.False(unquoteParameters);

            Assert.True(CommandLineSwitches.IsParameterizedSwitch("L", out parameterizedSwitch, out duplicateSwitchErrorMessage, out multipleParametersAllowed, out missingParametersErrorMessage, out unquoteParameters));
            Assert.Equal(CommandLineSwitches.ParameterizedSwitch.Logger, parameterizedSwitch);
            Assert.Null(duplicateSwitchErrorMessage);
            Assert.False(multipleParametersAllowed);
            Assert.NotNull(missingParametersErrorMessage);
            Assert.False(unquoteParameters);
        }

<<<<<<< HEAD
        [Test]
=======
        [Fact]
>>>>>>> 3f8a403e
        public void VerbositySwitchIdentificationTests()
        {
            CommandLineSwitches.ParameterizedSwitch parameterizedSwitch;
            string duplicateSwitchErrorMessage;
            bool multipleParametersAllowed;
            string missingParametersErrorMessage;
            bool unquoteParameters;

            Assert.True(CommandLineSwitches.IsParameterizedSwitch("verbosity", out parameterizedSwitch, out duplicateSwitchErrorMessage, out multipleParametersAllowed, out missingParametersErrorMessage, out unquoteParameters));
            Assert.Equal(CommandLineSwitches.ParameterizedSwitch.Verbosity, parameterizedSwitch);
            Assert.Null(duplicateSwitchErrorMessage);
            Assert.False(multipleParametersAllowed);
            Assert.NotNull(missingParametersErrorMessage);
            Assert.True(unquoteParameters);

            Assert.True(CommandLineSwitches.IsParameterizedSwitch("VERBOSITY", out parameterizedSwitch, out duplicateSwitchErrorMessage, out multipleParametersAllowed, out missingParametersErrorMessage, out unquoteParameters));
            Assert.Equal(CommandLineSwitches.ParameterizedSwitch.Verbosity, parameterizedSwitch);
            Assert.Null(duplicateSwitchErrorMessage);
            Assert.False(multipleParametersAllowed);
            Assert.NotNull(missingParametersErrorMessage);
            Assert.True(unquoteParameters);

            Assert.True(CommandLineSwitches.IsParameterizedSwitch("Verbosity", out parameterizedSwitch, out duplicateSwitchErrorMessage, out multipleParametersAllowed, out missingParametersErrorMessage, out unquoteParameters));
            Assert.Equal(CommandLineSwitches.ParameterizedSwitch.Verbosity, parameterizedSwitch);
            Assert.Null(duplicateSwitchErrorMessage);
            Assert.False(multipleParametersAllowed);
            Assert.NotNull(missingParametersErrorMessage);
            Assert.True(unquoteParameters);

            Assert.True(CommandLineSwitches.IsParameterizedSwitch("v", out parameterizedSwitch, out duplicateSwitchErrorMessage, out multipleParametersAllowed, out missingParametersErrorMessage, out unquoteParameters));
            Assert.Equal(CommandLineSwitches.ParameterizedSwitch.Verbosity, parameterizedSwitch);
            Assert.Null(duplicateSwitchErrorMessage);
            Assert.False(multipleParametersAllowed);
            Assert.NotNull(missingParametersErrorMessage);
            Assert.True(unquoteParameters);

            Assert.True(CommandLineSwitches.IsParameterizedSwitch("V", out parameterizedSwitch, out duplicateSwitchErrorMessage, out multipleParametersAllowed, out missingParametersErrorMessage, out unquoteParameters));
            Assert.Equal(CommandLineSwitches.ParameterizedSwitch.Verbosity, parameterizedSwitch);
            Assert.Null(duplicateSwitchErrorMessage);
            Assert.False(multipleParametersAllowed);
            Assert.NotNull(missingParametersErrorMessage);
            Assert.True(unquoteParameters);
        }

<<<<<<< HEAD
        [Test]
=======
        [Fact]
>>>>>>> 3f8a403e
        public void DetailedSummarySwitchIndentificationTests()
        {
            CommandLineSwitches.ParameterlessSwitch parameterlessSwitch;
            string duplicateSwitchErrorMessage;
            Assert.True(CommandLineSwitches.IsParameterlessSwitch("ds", out parameterlessSwitch, out duplicateSwitchErrorMessage));
            Assert.Equal(CommandLineSwitches.ParameterlessSwitch.DetailedSummary, parameterlessSwitch);
            Assert.Null(duplicateSwitchErrorMessage);

            Assert.True(CommandLineSwitches.IsParameterlessSwitch("DS", out parameterlessSwitch, out duplicateSwitchErrorMessage));
            Assert.Equal(CommandLineSwitches.ParameterlessSwitch.DetailedSummary, parameterlessSwitch);
            Assert.Null(duplicateSwitchErrorMessage);

            Assert.True(CommandLineSwitches.IsParameterlessSwitch("Ds", out parameterlessSwitch, out duplicateSwitchErrorMessage));
            Assert.Equal(CommandLineSwitches.ParameterlessSwitch.DetailedSummary, parameterlessSwitch);
            Assert.Null(duplicateSwitchErrorMessage);

            Assert.True(CommandLineSwitches.IsParameterlessSwitch("detailedsummary", out parameterlessSwitch, out duplicateSwitchErrorMessage));
            Assert.Equal(CommandLineSwitches.ParameterlessSwitch.DetailedSummary, parameterlessSwitch);
            Assert.Null(duplicateSwitchErrorMessage);

            Assert.True(CommandLineSwitches.IsParameterlessSwitch("DETAILEDSUMMARY", out parameterlessSwitch, out duplicateSwitchErrorMessage));
            Assert.Equal(CommandLineSwitches.ParameterlessSwitch.DetailedSummary, parameterlessSwitch);
            Assert.Null(duplicateSwitchErrorMessage);

            Assert.True(CommandLineSwitches.IsParameterlessSwitch("DetailedSummary", out parameterlessSwitch, out duplicateSwitchErrorMessage));
            Assert.Equal(CommandLineSwitches.ParameterlessSwitch.DetailedSummary, parameterlessSwitch);
            Assert.Null(duplicateSwitchErrorMessage);
        }

<<<<<<< HEAD
#if !MONO && FEATURE_APPDOMAIN
        [Test]
=======
        [Fact]
>>>>>>> 3f8a403e
        public void MaxCPUCountSwitchIdentificationTests()
        {
            CommandLineSwitches.ParameterizedSwitch parameterizedSwitch;
            string duplicateSwitchErrorMessage;
            bool multipleParametersAllowed;
            string missingParametersErrorMessage;
            bool unquoteParameters;

            Assert.True(CommandLineSwitches.IsParameterizedSwitch("m", out parameterizedSwitch, out duplicateSwitchErrorMessage, out multipleParametersAllowed, out missingParametersErrorMessage, out unquoteParameters));
            Assert.Equal(CommandLineSwitches.ParameterizedSwitch.MaxCPUCount, parameterizedSwitch);
            Assert.Null(duplicateSwitchErrorMessage);
            Assert.False(multipleParametersAllowed);
            Assert.NotNull(missingParametersErrorMessage);
            Assert.True(unquoteParameters);

            Assert.True(CommandLineSwitches.IsParameterizedSwitch("M", out parameterizedSwitch, out duplicateSwitchErrorMessage, out multipleParametersAllowed, out missingParametersErrorMessage, out unquoteParameters));
            Assert.Equal(CommandLineSwitches.ParameterizedSwitch.MaxCPUCount, parameterizedSwitch);
            Assert.Null(duplicateSwitchErrorMessage);
            Assert.False(multipleParametersAllowed);
            Assert.NotNull(missingParametersErrorMessage);
            Assert.True(unquoteParameters);

            Assert.True(CommandLineSwitches.IsParameterizedSwitch("maxcpucount", out parameterizedSwitch, out duplicateSwitchErrorMessage, out multipleParametersAllowed, out missingParametersErrorMessage, out unquoteParameters));
            Assert.Equal(CommandLineSwitches.ParameterizedSwitch.MaxCPUCount, parameterizedSwitch);
            Assert.Null(duplicateSwitchErrorMessage);
            Assert.False(multipleParametersAllowed);
            Assert.NotNull(missingParametersErrorMessage);
            Assert.True(unquoteParameters);

            Assert.True(CommandLineSwitches.IsParameterizedSwitch("MAXCPUCOUNT", out parameterizedSwitch, out duplicateSwitchErrorMessage, out multipleParametersAllowed, out missingParametersErrorMessage, out unquoteParameters));
            Assert.Equal(CommandLineSwitches.ParameterizedSwitch.MaxCPUCount, parameterizedSwitch);
            Assert.Null(duplicateSwitchErrorMessage);
            Assert.False(multipleParametersAllowed);
            Assert.NotNull(missingParametersErrorMessage);
            Assert.True(unquoteParameters);
        }
#endif

<<<<<<< HEAD
#if FEATURE_XML_SCHEMA_VALIDATION
        [Test]
=======
        [Fact]
>>>>>>> 3f8a403e
        public void ValidateSwitchIdentificationTests()
        {
            CommandLineSwitches.ParameterizedSwitch parameterizedSwitch;
            string duplicateSwitchErrorMessage;
            bool multipleParametersAllowed;
            string missingParametersErrorMessage;
            bool unquoteParameters;

            Assert.True(CommandLineSwitches.IsParameterizedSwitch("validate", out parameterizedSwitch, out duplicateSwitchErrorMessage, out multipleParametersAllowed, out missingParametersErrorMessage, out unquoteParameters));
            Assert.Equal(CommandLineSwitches.ParameterizedSwitch.Validate, parameterizedSwitch);
            Assert.Null(duplicateSwitchErrorMessage);
            Assert.False(multipleParametersAllowed);
            Assert.Null(missingParametersErrorMessage);
            Assert.True(unquoteParameters);

            Assert.True(CommandLineSwitches.IsParameterizedSwitch("VALIDATE", out parameterizedSwitch, out duplicateSwitchErrorMessage, out multipleParametersAllowed, out missingParametersErrorMessage, out unquoteParameters));
            Assert.Equal(CommandLineSwitches.ParameterizedSwitch.Validate, parameterizedSwitch);
            Assert.Null(duplicateSwitchErrorMessage);
            Assert.False(multipleParametersAllowed);
            Assert.Null(missingParametersErrorMessage);
            Assert.True(unquoteParameters);

            Assert.True(CommandLineSwitches.IsParameterizedSwitch("Validate", out parameterizedSwitch, out duplicateSwitchErrorMessage, out multipleParametersAllowed, out missingParametersErrorMessage, out unquoteParameters));
            Assert.Equal(CommandLineSwitches.ParameterizedSwitch.Validate, parameterizedSwitch);
            Assert.Null(duplicateSwitchErrorMessage);
            Assert.False(multipleParametersAllowed);
            Assert.Null(missingParametersErrorMessage);
            Assert.True(unquoteParameters);

            Assert.True(CommandLineSwitches.IsParameterizedSwitch("val", out parameterizedSwitch, out duplicateSwitchErrorMessage, out multipleParametersAllowed, out missingParametersErrorMessage, out unquoteParameters));
            Assert.Equal(CommandLineSwitches.ParameterizedSwitch.Validate, parameterizedSwitch);
            Assert.Null(duplicateSwitchErrorMessage);
            Assert.False(multipleParametersAllowed);
            Assert.Null(missingParametersErrorMessage);
            Assert.True(unquoteParameters);

            Assert.True(CommandLineSwitches.IsParameterizedSwitch("VAL", out parameterizedSwitch, out duplicateSwitchErrorMessage, out multipleParametersAllowed, out missingParametersErrorMessage, out unquoteParameters));
            Assert.Equal(CommandLineSwitches.ParameterizedSwitch.Validate, parameterizedSwitch);
            Assert.Null(duplicateSwitchErrorMessage);
            Assert.False(multipleParametersAllowed);
            Assert.Null(missingParametersErrorMessage);
            Assert.True(unquoteParameters);

            Assert.True(CommandLineSwitches.IsParameterizedSwitch("Val", out parameterizedSwitch, out duplicateSwitchErrorMessage, out multipleParametersAllowed, out missingParametersErrorMessage, out unquoteParameters));
            Assert.Equal(CommandLineSwitches.ParameterizedSwitch.Validate, parameterizedSwitch);
            Assert.Null(duplicateSwitchErrorMessage);
            Assert.False(multipleParametersAllowed);
            Assert.Null(missingParametersErrorMessage);
            Assert.True(unquoteParameters);
        }
#endif

<<<<<<< HEAD
        [Test]
=======
        [Fact]
>>>>>>> 3f8a403e
        public void PreprocessSwitchIdentificationTests()
        {
            CommandLineSwitches.ParameterizedSwitch parameterizedSwitch;
            string duplicateSwitchErrorMessage;
            bool multipleParametersAllowed;
            string missingParametersErrorMessage;
            bool unquoteParameters;

            Assert.True(CommandLineSwitches.IsParameterizedSwitch("preprocess", out parameterizedSwitch, out duplicateSwitchErrorMessage, out multipleParametersAllowed, out missingParametersErrorMessage, out unquoteParameters));
            Assert.Equal(CommandLineSwitches.ParameterizedSwitch.Preprocess, parameterizedSwitch);
            Assert.Null(duplicateSwitchErrorMessage);
            Assert.False(multipleParametersAllowed);
            Assert.Null(missingParametersErrorMessage);
            Assert.True(unquoteParameters);

            Assert.True(CommandLineSwitches.IsParameterizedSwitch("pp", out parameterizedSwitch, out duplicateSwitchErrorMessage, out multipleParametersAllowed, out missingParametersErrorMessage, out unquoteParameters));
            Assert.Equal(CommandLineSwitches.ParameterizedSwitch.Preprocess, parameterizedSwitch);
            Assert.Null(duplicateSwitchErrorMessage);
            Assert.False(multipleParametersAllowed);
            Assert.Null(missingParametersErrorMessage);
            Assert.True(unquoteParameters);
        }

<<<<<<< HEAD
        [Test]
=======
        [Fact]
>>>>>>> 3f8a403e
        public void SetParameterlessSwitchTests()
        {
            CommandLineSwitches switches = new CommandLineSwitches();

            switches.SetParameterlessSwitch(CommandLineSwitches.ParameterlessSwitch.NoLogo, "/nologo");

            Assert.Equal("/nologo", switches.GetParameterlessSwitchCommandLineArg(CommandLineSwitches.ParameterlessSwitch.NoLogo));
            Assert.True(switches.IsParameterlessSwitchSet(CommandLineSwitches.ParameterlessSwitch.NoLogo));
            Assert.True(switches[CommandLineSwitches.ParameterlessSwitch.NoLogo]);

            // set it again
            switches.SetParameterlessSwitch(CommandLineSwitches.ParameterlessSwitch.NoLogo, "-NOLOGO");

            Assert.Equal("-NOLOGO", switches.GetParameterlessSwitchCommandLineArg(CommandLineSwitches.ParameterlessSwitch.NoLogo));
            Assert.True(switches.IsParameterlessSwitchSet(CommandLineSwitches.ParameterlessSwitch.NoLogo));
            Assert.True(switches[CommandLineSwitches.ParameterlessSwitch.NoLogo]);

            // we didn't set this switch
            Assert.Null(switches.GetParameterlessSwitchCommandLineArg(CommandLineSwitches.ParameterlessSwitch.Version));
            Assert.False(switches.IsParameterlessSwitchSet(CommandLineSwitches.ParameterlessSwitch.Version));
            Assert.False(switches[CommandLineSwitches.ParameterlessSwitch.Version]);
        }

<<<<<<< HEAD
        [Test]
=======
        [Fact]
>>>>>>> 3f8a403e
        public void SetParameterizedSwitchTests1()
        {
            CommandLineSwitches switches = new CommandLineSwitches();

            Assert.True(switches.SetParameterizedSwitch(CommandLineSwitches.ParameterizedSwitch.Verbosity, "/v:q", "q", false, true));

            Assert.Equal("/v:q", switches.GetParameterizedSwitchCommandLineArg(CommandLineSwitches.ParameterizedSwitch.Verbosity));
            Assert.True(switches.IsParameterizedSwitchSet(CommandLineSwitches.ParameterizedSwitch.Verbosity));

            string[] parameters = switches[CommandLineSwitches.ParameterizedSwitch.Verbosity];

            Assert.NotNull(parameters);
            Assert.Equal(1, parameters.Length);
            Assert.Equal("q", parameters[0]);

            // set it again -- this is bogus, because the /verbosity switch doesn't allow multiple parameters, but for the
            // purposes of testing the SetParameterizedSwitch() method, it doesn't matter
            Assert.True(switches.SetParameterizedSwitch(CommandLineSwitches.ParameterizedSwitch.Verbosity, "/verbosity:\"diag\";minimal", "\"diag\";minimal", true, true));

            Assert.Equal("/verbosity:\"diag\";minimal", switches.GetParameterizedSwitchCommandLineArg(CommandLineSwitches.ParameterizedSwitch.Verbosity));
            Assert.True(switches.IsParameterizedSwitchSet(CommandLineSwitches.ParameterizedSwitch.Verbosity));

            parameters = switches[CommandLineSwitches.ParameterizedSwitch.Verbosity];

            Assert.NotNull(parameters);
            Assert.Equal(3, parameters.Length);
            Assert.Equal("q", parameters[0]);
            Assert.Equal("diag", parameters[1]);
            Assert.Equal("minimal", parameters[2]);
        }

<<<<<<< HEAD
        [Test]
=======
        [Fact]
>>>>>>> 3f8a403e
        public void SetParameterizedSwitchTests2()
        {
            CommandLineSwitches switches = new CommandLineSwitches();

            // we haven't set this switch yet
            Assert.Null(switches.GetParameterizedSwitchCommandLineArg(CommandLineSwitches.ParameterizedSwitch.Target));
            Assert.False(switches.IsParameterizedSwitchSet(CommandLineSwitches.ParameterizedSwitch.Target));

            string[] parameters = switches[CommandLineSwitches.ParameterizedSwitch.Target];

            Assert.NotNull(parameters);
            Assert.Equal(0, parameters.Length);

            // fake/missing parameters -- this is bogus because the /target switch allows multiple parameters but we're turning
            // that off here just for testing purposes
            Assert.False(switches.SetParameterizedSwitch(CommandLineSwitches.ParameterizedSwitch.Target, "/t:\"", "\"", false, true));

            // switch has been set
            Assert.Equal("/t:\"", switches.GetParameterizedSwitchCommandLineArg(CommandLineSwitches.ParameterizedSwitch.Target));
            Assert.True(switches.IsParameterizedSwitchSet(CommandLineSwitches.ParameterizedSwitch.Target));

            parameters = switches[CommandLineSwitches.ParameterizedSwitch.Target];

            // but no parameters
            Assert.NotNull(parameters);
            Assert.Equal(0, parameters.Length);

            // more fake/missing parameters
            Assert.False(switches.SetParameterizedSwitch(CommandLineSwitches.ParameterizedSwitch.Target, "/t:A,\"\";B", "A,\"\";B", true, true));

            Assert.Equal("/t:A,\"\";B", switches.GetParameterizedSwitchCommandLineArg(CommandLineSwitches.ParameterizedSwitch.Target));
            Assert.True(switches.IsParameterizedSwitchSet(CommandLineSwitches.ParameterizedSwitch.Target));

            parameters = switches[CommandLineSwitches.ParameterizedSwitch.Target];

            // now we have some parameters
            Assert.NotNull(parameters);
            Assert.Equal(2, parameters.Length);
            Assert.Equal("A", parameters[0]);
            Assert.Equal("B", parameters[1]);
        }

<<<<<<< HEAD
        [Test]
=======
        [Fact]
>>>>>>> 3f8a403e
        public void SetParameterizedSwitchTests3()
        {
            CommandLineSwitches switches = new CommandLineSwitches();

            // we haven't set this switch yet
            Assert.Null(switches.GetParameterizedSwitchCommandLineArg(CommandLineSwitches.ParameterizedSwitch.Logger));
            Assert.False(switches.IsParameterizedSwitchSet(CommandLineSwitches.ParameterizedSwitch.Logger));

            string[] parameters = switches[CommandLineSwitches.ParameterizedSwitch.Logger];

            Assert.NotNull(parameters);
            Assert.Equal(0, parameters.Length);

            // don't unquote fake/missing parameters
            Assert.True(switches.SetParameterizedSwitch(CommandLineSwitches.ParameterizedSwitch.Logger, "/l:\"", "\"", false, false));

            Assert.Equal("/l:\"", switches.GetParameterizedSwitchCommandLineArg(CommandLineSwitches.ParameterizedSwitch.Logger));
            Assert.True(switches.IsParameterizedSwitchSet(CommandLineSwitches.ParameterizedSwitch.Logger));

            parameters = switches[CommandLineSwitches.ParameterizedSwitch.Logger];

            Assert.NotNull(parameters);
            Assert.Equal(1, parameters.Length);
            Assert.Equal("\"", parameters[0]);

            // don't unquote multiple fake/missing parameters -- this is bogus because the /logger switch does not take multiple
            // parameters, but for testing purposes this is fine
            Assert.True(switches.SetParameterizedSwitch(CommandLineSwitches.ParameterizedSwitch.Logger, "/LOGGER:\"\",asm;\"p,a;r\"", "\"\",asm;\"p,a;r\"", true, false));

            Assert.Equal("/LOGGER:\"\",asm;\"p,a;r\"", switches.GetParameterizedSwitchCommandLineArg(CommandLineSwitches.ParameterizedSwitch.Logger));
            Assert.True(switches.IsParameterizedSwitchSet(CommandLineSwitches.ParameterizedSwitch.Logger));

            parameters = switches[CommandLineSwitches.ParameterizedSwitch.Logger];

            Assert.NotNull(parameters);
            Assert.Equal(4, parameters.Length);
            Assert.Equal("\"", parameters[0]);
            Assert.Equal("\"\"", parameters[1]);
            Assert.Equal("asm", parameters[2]);
            Assert.Equal("\"p,a;r\"", parameters[3]);
        }

<<<<<<< HEAD
        [Test]
=======
        [Fact]
>>>>>>> 3f8a403e
        public void AppendErrorTests1()
        {
            CommandLineSwitches switchesLeft = new CommandLineSwitches();
            CommandLineSwitches switchesRight = new CommandLineSwitches();

            Assert.False(switchesLeft.HaveErrors());
            Assert.False(switchesRight.HaveErrors());

            switchesLeft.Append(switchesRight);

            Assert.False(switchesLeft.HaveErrors());
            Assert.False(switchesRight.HaveErrors());

            switchesLeft.SetUnknownSwitchError("/bogus");

            Assert.True(switchesLeft.HaveErrors());
            Assert.False(switchesRight.HaveErrors());

            switchesLeft.Append(switchesRight);

            Assert.True(switchesLeft.HaveErrors());
            Assert.False(switchesRight.HaveErrors());

            VerifySwitchError(switchesLeft, "/bogus");

            switchesRight.Append(switchesLeft);

            Assert.True(switchesLeft.HaveErrors());
            Assert.True(switchesRight.HaveErrors());

            VerifySwitchError(switchesLeft, "/bogus");
            VerifySwitchError(switchesRight, "/bogus");
        }

<<<<<<< HEAD
        [Test]
=======
        [Fact]
>>>>>>> 3f8a403e
        public void AppendErrorTests2()
        {
            CommandLineSwitches switchesLeft = new CommandLineSwitches();
            CommandLineSwitches switchesRight = new CommandLineSwitches();

            Assert.False(switchesLeft.HaveErrors());
            Assert.False(switchesRight.HaveErrors());

            switchesLeft.SetUnknownSwitchError("/bogus");
            switchesRight.SetUnexpectedParametersError("/nologo:foo");

            Assert.True(switchesLeft.HaveErrors());
            Assert.True(switchesRight.HaveErrors());

            VerifySwitchError(switchesLeft, "/bogus");
            VerifySwitchError(switchesRight, "/nologo:foo");

            switchesLeft.Append(switchesRight);

            VerifySwitchError(switchesLeft, "/bogus");
            VerifySwitchError(switchesRight, "/nologo:foo");
        }

<<<<<<< HEAD
        [Test]
=======
        [Fact]
>>>>>>> 3f8a403e
        public void AppendParameterlessSwitchesTests()
        {
            CommandLineSwitches switchesLeft = new CommandLineSwitches();

            switchesLeft.SetParameterlessSwitch(CommandLineSwitches.ParameterlessSwitch.Help, "/?");

            Assert.True(switchesLeft.IsParameterlessSwitchSet(CommandLineSwitches.ParameterlessSwitch.Help));
            Assert.False(switchesLeft.IsParameterlessSwitchSet(CommandLineSwitches.ParameterlessSwitch.NoConsoleLogger));

            CommandLineSwitches switchesRight1 = new CommandLineSwitches();

            switchesRight1.SetParameterlessSwitch(CommandLineSwitches.ParameterlessSwitch.NoConsoleLogger, "/noconlog");

            Assert.False(switchesRight1.IsParameterlessSwitchSet(CommandLineSwitches.ParameterlessSwitch.Help));
            Assert.True(switchesRight1.IsParameterlessSwitchSet(CommandLineSwitches.ParameterlessSwitch.NoConsoleLogger));

            switchesLeft.Append(switchesRight1);

            Assert.Equal("/noconlog", switchesLeft.GetParameterlessSwitchCommandLineArg(CommandLineSwitches.ParameterlessSwitch.NoConsoleLogger));
            Assert.True(switchesLeft.IsParameterlessSwitchSet(CommandLineSwitches.ParameterlessSwitch.NoConsoleLogger));
            Assert.True(switchesLeft[CommandLineSwitches.ParameterlessSwitch.NoConsoleLogger]);

            // this switch is not affected
            Assert.Equal("/?", switchesLeft.GetParameterlessSwitchCommandLineArg(CommandLineSwitches.ParameterlessSwitch.Help));
            Assert.True(switchesLeft.IsParameterlessSwitchSet(CommandLineSwitches.ParameterlessSwitch.Help));
            Assert.True(switchesLeft[CommandLineSwitches.ParameterlessSwitch.Help]);

            CommandLineSwitches switchesRight2 = new CommandLineSwitches();

            switchesRight2.SetParameterlessSwitch(CommandLineSwitches.ParameterlessSwitch.NoConsoleLogger, "/NOCONSOLELOGGER");

            Assert.False(switchesRight2.IsParameterlessSwitchSet(CommandLineSwitches.ParameterlessSwitch.Help));
            Assert.True(switchesRight2.IsParameterlessSwitchSet(CommandLineSwitches.ParameterlessSwitch.NoConsoleLogger));

            switchesLeft.Append(switchesRight2);

            Assert.Equal("/NOCONSOLELOGGER", switchesLeft.GetParameterlessSwitchCommandLineArg(CommandLineSwitches.ParameterlessSwitch.NoConsoleLogger));
            Assert.True(switchesLeft.IsParameterlessSwitchSet(CommandLineSwitches.ParameterlessSwitch.NoConsoleLogger));
            Assert.True(switchesLeft[CommandLineSwitches.ParameterlessSwitch.NoConsoleLogger]);

            Assert.Equal("/?", switchesLeft.GetParameterlessSwitchCommandLineArg(CommandLineSwitches.ParameterlessSwitch.Help));
            Assert.True(switchesLeft.IsParameterlessSwitchSet(CommandLineSwitches.ParameterlessSwitch.Help));
            Assert.True(switchesLeft[CommandLineSwitches.ParameterlessSwitch.Help]);

            Assert.False(switchesLeft.HaveErrors());
        }

<<<<<<< HEAD
        [Test]
=======
        [Fact]
>>>>>>> 3f8a403e
        public void AppendParameterizedSwitchesTests1()
        {
            CommandLineSwitches switchesLeft = new CommandLineSwitches();

            switchesLeft.SetParameterizedSwitch(CommandLineSwitches.ParameterizedSwitch.Project, "tempproject.proj", "tempproject.proj", false, true);

            Assert.True(switchesLeft.IsParameterizedSwitchSet(CommandLineSwitches.ParameterizedSwitch.Project));
            Assert.False(switchesLeft.IsParameterizedSwitchSet(CommandLineSwitches.ParameterizedSwitch.Target));

            CommandLineSwitches switchesRight = new CommandLineSwitches();

            switchesRight.SetParameterizedSwitch(CommandLineSwitches.ParameterizedSwitch.Target, "/t:build", "build", true, true);

            Assert.False(switchesRight.IsParameterizedSwitchSet(CommandLineSwitches.ParameterizedSwitch.Project));
            Assert.True(switchesRight.IsParameterizedSwitchSet(CommandLineSwitches.ParameterizedSwitch.Target));

            switchesLeft.Append(switchesRight);

            Assert.Equal("tempproject.proj", switchesLeft.GetParameterizedSwitchCommandLineArg(CommandLineSwitches.ParameterizedSwitch.Project));
            Assert.True(switchesLeft.IsParameterizedSwitchSet(CommandLineSwitches.ParameterizedSwitch.Project));

            string[] parameters = switchesLeft[CommandLineSwitches.ParameterizedSwitch.Project];

            Assert.NotNull(parameters);
            Assert.Equal(1, parameters.Length);
            Assert.Equal("tempproject.proj", parameters[0]);

            Assert.Equal("/t:build", switchesLeft.GetParameterizedSwitchCommandLineArg(CommandLineSwitches.ParameterizedSwitch.Target));
            Assert.True(switchesLeft.IsParameterizedSwitchSet(CommandLineSwitches.ParameterizedSwitch.Target));

            parameters = switchesLeft[CommandLineSwitches.ParameterizedSwitch.Target];

            Assert.NotNull(parameters);
            Assert.Equal(1, parameters.Length);
            Assert.Equal("build", parameters[0]);
        }

<<<<<<< HEAD
        [Test]
=======
        [Fact]
>>>>>>> 3f8a403e
        public void AppendParameterizedSwitchesTests2()
        {
            CommandLineSwitches switchesLeft = new CommandLineSwitches();

            switchesLeft.SetParameterizedSwitch(CommandLineSwitches.ParameterizedSwitch.Target, "/target:Clean", "Clean", true, true);

            Assert.True(switchesLeft.IsParameterizedSwitchSet(CommandLineSwitches.ParameterizedSwitch.Target));

            CommandLineSwitches switchesRight = new CommandLineSwitches();

            switchesRight.SetParameterizedSwitch(CommandLineSwitches.ParameterizedSwitch.Target, "/t:\"RESOURCES\";build", "\"RESOURCES\";build", true, true);

            Assert.True(switchesRight.IsParameterizedSwitchSet(CommandLineSwitches.ParameterizedSwitch.Target));

            switchesLeft.Append(switchesRight);

            Assert.Equal("/t:\"RESOURCES\";build", switchesLeft.GetParameterizedSwitchCommandLineArg(CommandLineSwitches.ParameterizedSwitch.Target));
            Assert.True(switchesLeft.IsParameterizedSwitchSet(CommandLineSwitches.ParameterizedSwitch.Target));

            string[] parameters = switchesLeft[CommandLineSwitches.ParameterizedSwitch.Target];

            Assert.NotNull(parameters);
            Assert.Equal(3, parameters.Length);
            Assert.Equal("Clean", parameters[0]);
            Assert.Equal("RESOURCES", parameters[1]);
            Assert.Equal("build", parameters[2]);
        }

<<<<<<< HEAD
        [Test]
=======
        [Fact]
>>>>>>> 3f8a403e
        public void AppendParameterizedSwitchesTests3()
        {
            CommandLineSwitches switchesLeft = new CommandLineSwitches();

            switchesLeft.SetParameterizedSwitch(CommandLineSwitches.ParameterizedSwitch.Project, "tempproject.proj", "tempproject.proj", false, true);

            Assert.True(switchesLeft.IsParameterizedSwitchSet(CommandLineSwitches.ParameterizedSwitch.Project));

            CommandLineSwitches switchesRight = new CommandLineSwitches();

            switchesRight.SetParameterizedSwitch(CommandLineSwitches.ParameterizedSwitch.Project, "Rhubarb.proj", "Rhubarb.proj", false, true);

            Assert.True(switchesRight.IsParameterizedSwitchSet(CommandLineSwitches.ParameterizedSwitch.Project));

            switchesLeft.Append(switchesRight);

            Assert.Equal("tempproject.proj", switchesLeft.GetParameterizedSwitchCommandLineArg(CommandLineSwitches.ParameterizedSwitch.Project));
            Assert.True(switchesLeft.IsParameterizedSwitchSet(CommandLineSwitches.ParameterizedSwitch.Project));

            string[] parameters = switchesLeft[CommandLineSwitches.ParameterizedSwitch.Project];

            Assert.NotNull(parameters);
            Assert.Equal(1, parameters.Length);
            Assert.Equal("tempproject.proj", parameters[0]);

            Assert.True(switchesLeft.HaveErrors());

            VerifySwitchError(switchesLeft, "Rhubarb.proj");
        }

<<<<<<< HEAD
        [Test]
        [ExpectedException(typeof(InitializationException))]
=======
        [Fact]
>>>>>>> 3f8a403e
        public void InvalidToolsVersionErrors()
        {
            Assert.Throws<InitializationException>(() =>
            {
                string filename = null;
                try
                {
                    filename = FileUtilities.GetTemporaryFile();
                    ProjectRootElement project = ProjectRootElement.Create();
                    project.Save(filename);
                    MSBuildApp.BuildProject(filename, null, "ScoobyDoo", new Dictionary<string, string>(StringComparer.OrdinalIgnoreCase), new ILogger[] { }, LoggerVerbosity.Normal, new DistributedLoggerRecord[] { }, false, null, 1, true, new StringWriter(), false, false);
                }
                finally
                {
                    if (File.Exists(filename)) File.Delete(filename);
                }
            }
           );
        }
<<<<<<< HEAD

        [Test]
=======
        [Fact]
>>>>>>> 3f8a403e
        public void TestHaveAnySwitchesBeenSet()
        {
            // Check if method works with parameterized switch
            CommandLineSwitches switches = new CommandLineSwitches();
            Assert.False(switches.HaveAnySwitchesBeenSet());
            switches.SetParameterizedSwitch(CommandLineSwitches.ParameterizedSwitch.Verbosity, "/v:q", "q", false, true);
            Assert.True(switches.HaveAnySwitchesBeenSet());

            // Check if method works with parameterless switches
            switches = new CommandLineSwitches();
            Assert.False(switches.HaveAnySwitchesBeenSet());
            switches.SetParameterlessSwitch(CommandLineSwitches.ParameterlessSwitch.Help, "/?");
            Assert.True(switches.HaveAnySwitchesBeenSet());
        }

        /// <summary>
        /// /nodereuse:false /nodereuse:true should result in "true"
        /// </summary>
<<<<<<< HEAD
        [Test]
=======
        [Fact]
>>>>>>> 3f8a403e
        public void ProcessNodeReuseSwitchTrueLast()
        {
            bool nodeReuse = MSBuildApp.ProcessNodeReuseSwitch(new string[] { "false", "true" });

            Assert.True(nodeReuse);
        }

        /// <summary>
        /// /nodereuse:true /nodereuse:false should result in "false"
        /// </summary>
<<<<<<< HEAD
        [Test]
=======
        [Fact]
>>>>>>> 3f8a403e
        public void ProcessNodeReuseSwitchFalseLast()
        {
            bool nodeReuse = MSBuildApp.ProcessNodeReuseSwitch(new string[] { "true", "false" });

            Assert.Equal(false, nodeReuse);
        }

        /// <summary>
        /// Regress DDB #143341: 
        ///     msbuild /clp:v=quiet /clp:v=diag /m:2
        /// gave console logger in quiet verbosity; expected diagnostic
        /// </summary>
<<<<<<< HEAD
        [Test]
=======
        [Fact]
>>>>>>> 3f8a403e
        public void ExtractAnyLoggerParameterPickLast()
        {
            string result = MSBuildApp.ExtractAnyLoggerParameter("v=diag;v=q", new string[] { "v", "verbosity" });

            Assert.Equal("v=q", result);
        }

        /// <summary>
        /// Verifies that a switch collection has an error registered for the given command line arg.
        /// </summary>
        /// <param name="switches"></param>
        /// <param name="badCommandLineArg"></param>
        private void VerifySwitchError(CommandLineSwitches switches, string badCommandLineArg)
        {
            bool caughtError = false;

            try
            {
                switches.ThrowErrors();
            }
            catch (CommandLineSwitchException e)
            {
                Assert.Equal(badCommandLineArg, e.CommandLineArg);

                caughtError = true;

                // so I can see the message in NUnit's "Standard Out" window
                Console.WriteLine(e.Message);
            }
            finally
            {
                Assert.True(caughtError);
            }
        }
    }
}<|MERGE_RESOLUTION|>--- conflicted
+++ resolved
@@ -1,4 +1,4 @@
-﻿// Copyright (c) Microsoft. All rights reserved.
+// Copyright (c) Microsoft. All rights reserved.
 // Licensed under the MIT license. See LICENSE file in the project root for full license information.
 
 using System;
@@ -10,18 +10,6 @@
 using Microsoft.Build.Construction;
 using Microsoft.Build.Framework;
 using Microsoft.Build.Shared;
-<<<<<<< HEAD
-
-using NUnit.Framework;
-
-namespace Microsoft.Build.UnitTests
-{
-    [TestFixture]
-    public class CommandLineSwitchesTests
-    {
-        [TestFixtureSetUp]
-        public static void Setup()
-=======
 using Xunit;
 
 namespace Microsoft.Build.UnitTests
@@ -29,17 +17,12 @@
     public class CommandLineSwitchesTests
     {
         public CommandLineSwitchesTests()
->>>>>>> 3f8a403e
         {
             // Make sure resources are initialized
             MSBuildApp.Initialize();
         }
 
-<<<<<<< HEAD
-        [Test]
-=======
-        [Fact]
->>>>>>> 3f8a403e
+        [Fact]
         public void BogusSwitchIdentificationTests()
         {
             CommandLineSwitches.ParameterlessSwitch parameterlessSwitch;
@@ -62,11 +45,7 @@
             Assert.False(unquoteParameters);
         }
 
-<<<<<<< HEAD
-        [Test]
-=======
-        [Fact]
->>>>>>> 3f8a403e
+        [Fact]
         public void HelpSwitchIdentificationTests()
         {
             CommandLineSwitches.ParameterlessSwitch parameterlessSwitch;
@@ -97,11 +76,7 @@
             Assert.Null(duplicateSwitchErrorMessage);
         }
 
-<<<<<<< HEAD
-        [Test]
-=======
-        [Fact]
->>>>>>> 3f8a403e
+        [Fact]
         public void VersionSwitchIdentificationTests()
         {
             CommandLineSwitches.ParameterlessSwitch parameterlessSwitch;
@@ -132,11 +107,7 @@
             Assert.Null(duplicateSwitchErrorMessage);
         }
 
-<<<<<<< HEAD
-        [Test]
-=======
-        [Fact]
->>>>>>> 3f8a403e
+        [Fact]
         public void NoLogoSwitchIdentificationTests()
         {
             CommandLineSwitches.ParameterlessSwitch parameterlessSwitch;
@@ -155,11 +126,7 @@
             Assert.Null(duplicateSwitchErrorMessage);
         }
 
-<<<<<<< HEAD
-        [Test]
-=======
-        [Fact]
->>>>>>> 3f8a403e
+        [Fact]
         public void NoAutoResponseSwitchIdentificationTests()
         {
             CommandLineSwitches.ParameterlessSwitch parameterlessSwitch;
@@ -190,11 +157,7 @@
             Assert.Null(duplicateSwitchErrorMessage);
         }
 
-<<<<<<< HEAD
-        [Test]
-=======
-        [Fact]
->>>>>>> 3f8a403e
+        [Fact]
         public void NoConsoleLoggerSwitchIdentificationTests()
         {
             CommandLineSwitches.ParameterlessSwitch parameterlessSwitch;
@@ -225,11 +188,7 @@
             Assert.Null(duplicateSwitchErrorMessage);
         }
 
-<<<<<<< HEAD
-        [Test]
-=======
-        [Fact]
->>>>>>> 3f8a403e
+        [Fact]
         public void FileLoggerSwitchIdentificationTests()
         {
             CommandLineSwitches.ParameterlessSwitch parameterlessSwitch;
@@ -256,11 +215,7 @@
             Assert.Null(duplicateSwitchErrorMessage);
         }
 
-<<<<<<< HEAD
-        [Test]
-=======
-        [Fact]
->>>>>>> 3f8a403e
+        [Fact]
         public void DistributedFileLoggerSwitchIdentificationTests()
         {
             CommandLineSwitches.ParameterlessSwitch parameterlessSwitch;
@@ -287,11 +242,7 @@
             Assert.Null(duplicateSwitchErrorMessage);
         }
 
-<<<<<<< HEAD
-        [Test]
-=======
-        [Fact]
->>>>>>> 3f8a403e
+        [Fact]
         public void FileLoggerParametersIdentificationTests()
         {
             CommandLineSwitches.ParameterizedSwitch parameterizedSwitch;
@@ -329,13 +280,8 @@
             Assert.True(unquoteParameters);
         }
 
-<<<<<<< HEAD
 #if !MONO
-        [Test]
-=======
-
-        [Fact]
->>>>>>> 3f8a403e
+        [Fact]
         public void NodeReuseParametersIdentificationTests()
         {
             CommandLineSwitches.ParameterizedSwitch parameterizedSwitch;
@@ -374,11 +320,7 @@
         }
 #endif
 
-<<<<<<< HEAD
-        [Test]
-=======
-        [Fact]
->>>>>>> 3f8a403e
+        [Fact]
         public void ProjectSwitchIdentificationTests()
         {
             CommandLineSwitches.ParameterizedSwitch parameterizedSwitch;
@@ -403,11 +345,7 @@
             Assert.False(unquoteParameters);
         }
 
-<<<<<<< HEAD
-        [Test]
-=======
-        [Fact]
->>>>>>> 3f8a403e
+        [Fact]
         public void IgnoreProjectExtensionsSwitchIdentificationTests()
         {
             CommandLineSwitches.ParameterizedSwitch parameterizedSwitch;
@@ -452,11 +390,7 @@
             Assert.True(unquoteParameters);
         }
 
-<<<<<<< HEAD
-        [Test]
-=======
-        [Fact]
->>>>>>> 3f8a403e
+        [Fact]
         public void TargetSwitchIdentificationTests()
         {
             CommandLineSwitches.ParameterizedSwitch parameterizedSwitch;
@@ -501,11 +435,7 @@
             Assert.True(unquoteParameters);
         }
 
-<<<<<<< HEAD
-        [Test]
-=======
-        [Fact]
->>>>>>> 3f8a403e
+        [Fact]
         public void PropertySwitchIdentificationTests()
         {
             CommandLineSwitches.ParameterizedSwitch parameterizedSwitch;
@@ -550,11 +480,7 @@
             Assert.True(unquoteParameters);
         }
 
-<<<<<<< HEAD
-        [Test]
-=======
-        [Fact]
->>>>>>> 3f8a403e
+        [Fact]
         public void LoggerSwitchIdentificationTests()
         {
             CommandLineSwitches.ParameterizedSwitch parameterizedSwitch;
@@ -599,11 +525,7 @@
             Assert.False(unquoteParameters);
         }
 
-<<<<<<< HEAD
-        [Test]
-=======
-        [Fact]
->>>>>>> 3f8a403e
+        [Fact]
         public void VerbositySwitchIdentificationTests()
         {
             CommandLineSwitches.ParameterizedSwitch parameterizedSwitch;
@@ -648,11 +570,7 @@
             Assert.True(unquoteParameters);
         }
 
-<<<<<<< HEAD
-        [Test]
-=======
-        [Fact]
->>>>>>> 3f8a403e
+        [Fact]
         public void DetailedSummarySwitchIndentificationTests()
         {
             CommandLineSwitches.ParameterlessSwitch parameterlessSwitch;
@@ -682,12 +600,8 @@
             Assert.Null(duplicateSwitchErrorMessage);
         }
 
-<<<<<<< HEAD
 #if !MONO && FEATURE_APPDOMAIN
-        [Test]
-=======
-        [Fact]
->>>>>>> 3f8a403e
+        [Fact]
         public void MaxCPUCountSwitchIdentificationTests()
         {
             CommandLineSwitches.ParameterizedSwitch parameterizedSwitch;
@@ -726,12 +640,8 @@
         }
 #endif
 
-<<<<<<< HEAD
 #if FEATURE_XML_SCHEMA_VALIDATION
-        [Test]
-=======
-        [Fact]
->>>>>>> 3f8a403e
+        [Fact]
         public void ValidateSwitchIdentificationTests()
         {
             CommandLineSwitches.ParameterizedSwitch parameterizedSwitch;
@@ -784,11 +694,7 @@
         }
 #endif
 
-<<<<<<< HEAD
-        [Test]
-=======
-        [Fact]
->>>>>>> 3f8a403e
+        [Fact]
         public void PreprocessSwitchIdentificationTests()
         {
             CommandLineSwitches.ParameterizedSwitch parameterizedSwitch;
@@ -812,11 +718,7 @@
             Assert.True(unquoteParameters);
         }
 
-<<<<<<< HEAD
-        [Test]
-=======
-        [Fact]
->>>>>>> 3f8a403e
+        [Fact]
         public void SetParameterlessSwitchTests()
         {
             CommandLineSwitches switches = new CommandLineSwitches();
@@ -840,11 +742,7 @@
             Assert.False(switches[CommandLineSwitches.ParameterlessSwitch.Version]);
         }
 
-<<<<<<< HEAD
-        [Test]
-=======
-        [Fact]
->>>>>>> 3f8a403e
+        [Fact]
         public void SetParameterizedSwitchTests1()
         {
             CommandLineSwitches switches = new CommandLineSwitches();
@@ -876,11 +774,7 @@
             Assert.Equal("minimal", parameters[2]);
         }
 
-<<<<<<< HEAD
-        [Test]
-=======
-        [Fact]
->>>>>>> 3f8a403e
+        [Fact]
         public void SetParameterizedSwitchTests2()
         {
             CommandLineSwitches switches = new CommandLineSwitches();
@@ -923,11 +817,7 @@
             Assert.Equal("B", parameters[1]);
         }
 
-<<<<<<< HEAD
-        [Test]
-=======
-        [Fact]
->>>>>>> 3f8a403e
+        [Fact]
         public void SetParameterizedSwitchTests3()
         {
             CommandLineSwitches switches = new CommandLineSwitches();
@@ -970,11 +860,7 @@
             Assert.Equal("\"p,a;r\"", parameters[3]);
         }
 
-<<<<<<< HEAD
-        [Test]
-=======
-        [Fact]
->>>>>>> 3f8a403e
+        [Fact]
         public void AppendErrorTests1()
         {
             CommandLineSwitches switchesLeft = new CommandLineSwitches();
@@ -1009,11 +895,7 @@
             VerifySwitchError(switchesRight, "/bogus");
         }
 
-<<<<<<< HEAD
-        [Test]
-=======
-        [Fact]
->>>>>>> 3f8a403e
+        [Fact]
         public void AppendErrorTests2()
         {
             CommandLineSwitches switchesLeft = new CommandLineSwitches();
@@ -1037,11 +919,7 @@
             VerifySwitchError(switchesRight, "/nologo:foo");
         }
 
-<<<<<<< HEAD
-        [Test]
-=======
-        [Fact]
->>>>>>> 3f8a403e
+        [Fact]
         public void AppendParameterlessSwitchesTests()
         {
             CommandLineSwitches switchesLeft = new CommandLineSwitches();
@@ -1089,11 +967,7 @@
             Assert.False(switchesLeft.HaveErrors());
         }
 
-<<<<<<< HEAD
-        [Test]
-=======
-        [Fact]
->>>>>>> 3f8a403e
+        [Fact]
         public void AppendParameterizedSwitchesTests1()
         {
             CommandLineSwitches switchesLeft = new CommandLineSwitches();
@@ -1131,11 +1005,7 @@
             Assert.Equal("build", parameters[0]);
         }
 
-<<<<<<< HEAD
-        [Test]
-=======
-        [Fact]
->>>>>>> 3f8a403e
+        [Fact]
         public void AppendParameterizedSwitchesTests2()
         {
             CommandLineSwitches switchesLeft = new CommandLineSwitches();
@@ -1164,11 +1034,7 @@
             Assert.Equal("build", parameters[2]);
         }
 
-<<<<<<< HEAD
-        [Test]
-=======
-        [Fact]
->>>>>>> 3f8a403e
+        [Fact]
         public void AppendParameterizedSwitchesTests3()
         {
             CommandLineSwitches switchesLeft = new CommandLineSwitches();
@@ -1199,12 +1065,7 @@
             VerifySwitchError(switchesLeft, "Rhubarb.proj");
         }
 
-<<<<<<< HEAD
-        [Test]
-        [ExpectedException(typeof(InitializationException))]
-=======
-        [Fact]
->>>>>>> 3f8a403e
+        [Fact]
         public void InvalidToolsVersionErrors()
         {
             Assert.Throws<InitializationException>(() =>
@@ -1224,12 +1085,7 @@
             }
            );
         }
-<<<<<<< HEAD
-
-        [Test]
-=======
-        [Fact]
->>>>>>> 3f8a403e
+        [Fact]
         public void TestHaveAnySwitchesBeenSet()
         {
             // Check if method works with parameterized switch
@@ -1248,11 +1104,7 @@
         /// <summary>
         /// /nodereuse:false /nodereuse:true should result in "true"
         /// </summary>
-<<<<<<< HEAD
-        [Test]
-=======
-        [Fact]
->>>>>>> 3f8a403e
+        [Fact]
         public void ProcessNodeReuseSwitchTrueLast()
         {
             bool nodeReuse = MSBuildApp.ProcessNodeReuseSwitch(new string[] { "false", "true" });
@@ -1263,11 +1115,7 @@
         /// <summary>
         /// /nodereuse:true /nodereuse:false should result in "false"
         /// </summary>
-<<<<<<< HEAD
-        [Test]
-=======
-        [Fact]
->>>>>>> 3f8a403e
+        [Fact]
         public void ProcessNodeReuseSwitchFalseLast()
         {
             bool nodeReuse = MSBuildApp.ProcessNodeReuseSwitch(new string[] { "true", "false" });
@@ -1280,11 +1128,7 @@
         ///     msbuild /clp:v=quiet /clp:v=diag /m:2
         /// gave console logger in quiet verbosity; expected diagnostic
         /// </summary>
-<<<<<<< HEAD
-        [Test]
-=======
-        [Fact]
->>>>>>> 3f8a403e
+        [Fact]
         public void ExtractAnyLoggerParameterPickLast()
         {
             string result = MSBuildApp.ExtractAnyLoggerParameter("v=diag;v=q", new string[] { "v", "verbosity" });
