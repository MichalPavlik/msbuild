// Copyright (c) Microsoft. All rights reserved.
// Licensed under the MIT license. See LICENSE file in the project root for full license information.

using System;
using System.Collections.Generic;
using System.Text;
using System.IO;
using System.Text.RegularExpressions;
using Microsoft.Build.Framework;
using Microsoft.Build.Shared;
using Microsoft.Build.Utilities;

namespace Microsoft.Build.Tasks
{
    /// <summary>
    /// This class defines an "Exec" MSBuild task, which simply invokes the specified process with the specified arguments, waits
    /// for it to complete, and then returns True if the process completed successfully, and False if an error occurred.
    /// </summary>
    /// <comments>
    /// UNDONE: ToolTask has a "UseCommandProcessor" flag that duplicates much of the code in this class. Remove the duplication.
    /// </comments>
    public class Exec : ToolTaskExtension
    {
        #region Constructors

        /// <summary>
        /// Default constructor.
        /// </summary>
        public Exec()
        {
            Command = string.Empty;

            // Console-based output uses the current system OEM code page by default. Note that we should not use Console.OutputEncoding
            // here since processes we run don't really have much to do with our console window (and also Console.OutputEncoding
            // doesn't return the OEM code page if the running application that hosts MSBuild is not a console application).
            // If the cmd file contains non-ANSI characters encoding may change.
            _standardOutputEncoding = EncodingUtilities.CurrentSystemOemEncoding;
            _standardErrorEncoding = EncodingUtilities.CurrentSystemOemEncoding;
        }

        #endregion

        #region Fields

        private const string UseUtf8Always = "ALWAYS";
        private const string UseUtf8Never = "NEVER";
        private const string UseUtf8Detect = "DETECT";

        // Are the encodings for StdErr and StdOut streams valid
        private bool _encodingParametersValid = true;
        private string _workingDirectory;
        private ITaskItem[] _outputs;
        internal bool workingDirectoryIsUNC; // internal for unit testing
        private string _batchFile;
        private string _customErrorRegex;
        private string _customWarningRegex;
        private bool _ignoreStandardErrorWarningFormat = false; // By default, detect standard-format errors
        private readonly List<ITaskItem> _nonEmptyOutput = new List<ITaskItem>();
        private Encoding _standardErrorEncoding;
        private Encoding _standardOutputEncoding;

        #endregion

        #region Properties

        [Required]
        public string Command { get; set; }

        public string WorkingDirectory { get; set; }

        public bool IgnoreExitCode { get; set; }

        /// <summary>
        /// Enable the pipe of the standard out to an item (StandardOutput).
        /// </summary>
        /// <Remarks>
        /// Even thought this is called a pipe, it is in fact a Tee.  Use StandardOutputImportance to adjust the visibility of the stdout.
        /// </Remarks>
        public bool ConsoleToMSBuild { get; set; }

        /// <summary>
        /// Users can supply a regular expression that we should
        /// use to spot error lines in the tool output. This is
        /// useful for tools that produce unusually formatted output
        /// </summary>
        public string CustomErrorRegularExpression
        {
            get { return _customErrorRegex; }
            set { _customErrorRegex = value; }
        }

        /// <summary>
        /// Users can supply a regular expression that we should
        /// use to spot warning lines in the tool output. This is
        /// useful for tools that produce unusually formatted output
        /// </summary>
        public string CustomWarningRegularExpression
        {
            get { return _customWarningRegex; }
            set { _customWarningRegex = value; }
        }

        /// <summary>
        /// Whether to use pick out lines in the output that match
        /// the standard error/warning format, and log them as errors/warnings.
        /// Defaults to true.
        /// </summary>
        public bool IgnoreStandardErrorWarningFormat
        {
            get { return _ignoreStandardErrorWarningFormat; }
            set { _ignoreStandardErrorWarningFormat = value; }
        }

        /// <summary>
        /// Property specifying the encoding of the captured task standard output stream
        /// </summary>
        protected override Encoding StandardOutputEncoding
        {
            get { return _standardOutputEncoding; }
        }

        /// <summary>
        /// Property specifying the encoding of the captured task standard error stream
        /// </summary>
        protected override Encoding StandardErrorEncoding
        {
            get { return _standardErrorEncoding; }
        }

        /// <summary>
        /// Whether or not to use UTF8 encoding for the cmd file and console window.
        /// Values: Always, Never, Detect
        /// If set to Detect, the current code page will be used unless it cannot represent 
        /// the Command string. In that case, UTF-8 is used.
        /// </summary>
        public string UseUtf8Encoding { get; set; }

        /// <summary>
        /// Project visible property specifying the encoding of the captured task standard output stream
        /// </summary>
        [Output]
        public string StdOutEncoding
        {
            get { return StandardOutputEncoding.EncodingName; }
            set
            {
                try
                {
                    _standardOutputEncoding = Encoding.GetEncoding(value);
                }
                catch (ArgumentException)
                {
                    Log.LogErrorWithCodeFromResources("General.InvalidValue", "StdOutEncoding", "Exec");
                    _encodingParametersValid = false;
                }
            }
        }

        /// <summary>
        /// Project visible property specifying the encoding of the captured task standard error stream
        /// </summary>
        [Output]
        public string StdErrEncoding
        {
            get { return StandardErrorEncoding.EncodingName; }
            set
            {
                try
                {
                    _standardErrorEncoding = Encoding.GetEncoding(value);
                }
                catch (ArgumentException)
                {
                    Log.LogErrorWithCodeFromResources("General.InvalidValue", "StdErrEncoding", "Exec");
                    _encodingParametersValid = false;
                }
            }
        }

        [Output]
        public ITaskItem[] Outputs
        {
            get { return _outputs ?? new ITaskItem[0]; }
            set { _outputs = value; }
        }

        /// <summary>
        /// Returns the output as an Item.  Whitespace are trimmed.
        /// ConsoleOutput is enabled when ConsoleToMSBuild is true.  This avoids holding lines in memory
        /// if they aren't used.  ConsoleOutput is a combination of stdout and stderr.
        /// </summary>
        [Output]
        public ITaskItem[] ConsoleOutput
        {
            get { return !ConsoleToMSBuild ? new ITaskItem[0] : _nonEmptyOutput.ToArray(); }
        }

        #endregion

        #region Methods
        /// <summary>
        /// Write out a temporary batch file with the user-specified command in it.
        /// </summary>
        private void CreateTemporaryBatchFile()
        {
            var encoding = BatchFileEncoding();

            // Temporary file with the extension .Exec.bat
            _batchFile = FileUtilities.GetTemporaryFile(".exec.cmd");
            bool isUnix = Path.DirectorySeparatorChar == '/';

            // UNICODE Batch files are not allowed as of WinXP. We can't use normal ANSI code pages either,
            // since console-related apps use OEM code pages "for historical reasons". Sigh.
            // We need to get the current OEM code page which will be the same language as the current ANSI code page,
            // just the OEM version.
            // See http://www.microsoft.com/globaldev/getWR/steps/wrg_codepage.mspx for a discussion of ANSI vs OEM
            // Note: 8/12/15 - Switched to use UTF8 on OS newer than 6.1 (Windows 7)
<<<<<<< HEAD
            using (StreamWriter sw = FileUtilities.OpenWrite(_batchFile, false, GetEncodingWithOsFallback()))
            {
                if (!isUnix)
=======
            // Note: 1/12/16 - Only use UTF8 when we detect we need to or the user specifies 'Always'
            using (StreamWriter sw = new StreamWriter(_batchFile, false, encoding))
            {
                // In some wierd setups, users may have set an env var actually called "errorlevel"
                // this would cause our "exit %errorlevel%" to return false.
                // This is because the actual errorlevel value is not an environment variable, but some commands,
                // such as "exit %errorlevel%" will use the environment variable with that name if it exists, instead
                // of the actual errorlevel value. So we must temporarily reset errorlevel locally first.
                sw.WriteLine("setlocal");
                // One more wrinkle.
                // "set foo=" has odd behavior: it sets errorlevel to 1 if there was no environment variable named
                // "foo" defined.
                // This has the effect of making "set errorlevel=" set an errorlevel of 1 if an environment
                // variable named "errorlevel" didn't already exist!
                // To avoid this problem, set errorlevel locally to a dummy value first.
                sw.WriteLine("set errorlevel=dummy");
                sw.WriteLine("set errorlevel=");

                // We may need to change the code page and console encoding.
                if (encoding.CodePage != EncodingUtilities.CurrentSystemOemEncoding.CodePage)
>>>>>>> ea6af14a
                {
                    // In some wierd setups, users may have set an env var actually called "errorlevel"
                    // this would cause our "exit %errorlevel%" to return false.
                    // This is because the actual errorlevel value is not an environment variable, but some commands,
                    // such as "exit %errorlevel%" will use the environment variable with that name if it exists, instead
                    // of the actual errorlevel value. So we must temporarily reset errorlevel locally first.
                    sw.WriteLine("setlocal");
                    // One more wrinkle.
                    // "set foo=" has odd behavior: it sets errorlevel to 1 if there was no environment variable named
                    // "foo" defined.
                    // This has the effect of making "set errorlevel=" set an errorlevel of 1 if an environment
                    // variable named "errorlevel" didn't already exist!
                    // To avoid this problem, set errorlevel locally to a dummy value first.
                    sw.WriteLine("set errorlevel=dummy");
                    sw.WriteLine("set errorlevel=");

                    // set the console to use the stream writer's encoding
                    // Output to nul so we don't change output and logs.
<<<<<<< HEAD
                    sw.WriteLine(string.Format(@"%SystemRoot%\System32\chcp.com {0}>nul", sw.Encoding.CodePage));

                    // if the working directory is a UNC path, bracket the exec command with pushd and popd, because pushd
                    // automatically maps the network path to a drive letter, and then popd disconnects it
                    if (workingDirectoryIsUNC)
                    {
                        sw.WriteLine("pushd " + _workingDirectory);
                    }
                }
                else
                {
                    sw.WriteLine("#!/bin/bash");
                }

                if (isUnix && NativeMethodsShared.IsMono)
=======
                    sw.WriteLine(string.Format(@"%SystemRoot%\System32\chcp.com {0}>nul", encoding.CodePage));

                    // Ensure that the console encoding is correct.
                    _standardOutputEncoding = encoding;
                    _standardErrorEncoding = encoding;
                }

                // if the working directory is a UNC path, bracket the exec command with pushd and popd, because pushd
                // automatically maps the network path to a drive letter, and then popd disconnects it.
                // This is required because Cmd.exe does not support UNC names as the current directory:
                // https://support.microsoft.com/en-us/kb/156276
                if (workingDirectoryIsUNC)
>>>>>>> ea6af14a
                {
                    // Extract the command we are going to run. Note that the command name may
                    // be preceded by whitespace
                    var m = Regex.Match(Command, @"^\s*((?:(?:(?<!\\)[^\0 !$`&*()+])|(?:(?<=\\)[^\0]))+)(.*)");
                    if (m.Success && m.Groups.Count > 1 && m.Groups[1].Captures.Count > 0)
                    {
                        string exe = m.Groups[1].Captures[0].ToString();
                        string commandLine = (m.Groups.Count > 2 && m.Groups[2].Captures.Count > 0) ?
                            m.Groups[2].Captures[0].Value : "";


                        // If we are trying to run a .exe file, prepend mono as the file may
                        // not be runnable
                        if (exe.EndsWith(".exe", StringComparison.OrdinalIgnoreCase)
                            || exe.EndsWith(".exe\"", StringComparison.OrdinalIgnoreCase)
                            || exe.EndsWith(".exe'", StringComparison.OrdinalIgnoreCase))
                        {
                            Command = "mono " + FileUtilities.FixFilePath(exe) + commandLine;
                        }
                    }
                }

                sw.WriteLine(Command);

                if (!isUnix)
                {
                    if (workingDirectoryIsUNC)
                    {
                        sw.WriteLine("popd");
                    }

                    // NOTES:
                    // 1) there's a bug in the Process class where the exit code is not returned properly i.e. if the command
                    //    fails with exit code 9009, Process.ExitCode returns 1 -- the statement below forces it to return the
                    //    correct exit code
                    // 2) also because of another (or perhaps the same) bug in the Process class, when we use pushd/popd for a
                    //    UNC path, even if the command fails, the exit code comes back as 0 (seemingly reflecting the success
                    //    of popd) -- the statement below fixes that too
                    // 3) the above described behaviour is most likely bugs in the Process class because batch files in a
                    //    console window do not hide or change the exit code a.k.a. errorlevel, esp. since the popd command is
                    //    a no-fail command, and it never changes the previous errorlevel
                    sw.WriteLine("exit %errorlevel%");
                }
<<<<<<< HEAD
=======

                // NOTES:
                // 1) there's a bug in the Process class where the exit code is not returned properly i.e. if the command
                //    fails with exit code 9009, Process.ExitCode returns 1 -- the statement below forces it to return the
                //    correct exit code
                // 2) also because of another (or perhaps the same) bug in the Process class, when we use pushd/popd for a
                //    UNC path, even if the command fails, the exit code comes back as 0 (seemingly reflecting the success
                //    of popd) -- the statement below fixes that too
                // 3) the above described behavior is most likely bugs in the Process class because batch files in a
                //    console window do not hide or change the exit code a.k.a. errorlevel, esp. since the popd command is
                //    a no-fail command, and it never changes the previous errorlevel
                sw.WriteLine("exit %errorlevel%");
>>>>>>> ea6af14a
            }
        }
        #endregion

        #region Overridden methods

        /// <summary>
        /// Executes cmd.exe and waits for it to complete
        /// </summary>
        /// <remarks>
        /// Overridden to clean up the batch file afterwards.
        /// </remarks>
        /// <returns>Upon completion of the process, returns True if successful, False if not.</returns>
        protected override int ExecuteTool(string pathToTool, string responseFileCommands, string commandLineCommands)
        {
            try
            {
                return base.ExecuteTool(pathToTool, responseFileCommands, commandLineCommands);
            }
            finally
            {
                DeleteTempFile(_batchFile);
            }
        }

        /// <summary>
        /// Allows tool to handle the return code.
        /// This method will only be called with non-zero exitCode set to true.
        /// </summary>
        /// <remarks>
        /// Overridden to make sure we display the command we put in the batch file, not the cmd.exe command
        /// used to run the batch file.
        /// </remarks>
        protected override bool HandleTaskExecutionErrors()
        {
            if (IgnoreExitCode)
            {
                Log.LogMessageFromResources(MessageImportance.Normal, "Exec.CommandFailedNoErrorCode", this.Command, ExitCode);
                return true;
            }

            if (ExitCode == NativeMethods.SE_ERR_ACCESSDENIED)
            {
                Log.LogErrorWithCodeFromResources("Exec.CommandFailedAccessDenied", this.Command, ExitCode);
            }
            else
            {
                Log.LogErrorWithCodeFromResources("Exec.CommandFailed", this.Command, ExitCode);
            }
            return false;
        }

        /// <summary>
        /// Logs the tool name and the path from where it is being run.
        /// </summary>
        /// <remarks>
        /// Overridden to avoid logging the path to "cmd.exe", which is not interesting.
        /// </remarks>
        protected override void LogPathToTool(string toolName, string pathToTool)
        {
            // Do nothing
        }

        /// <summary>
        /// Logs the command to be executed.
        /// </summary>
        /// <remarks>
        /// Overridden to log the batch file command instead of the cmd.exe command.
        /// </remarks>
        /// <param name="message"></param>
        protected override void LogToolCommand(string message)
        {
            //Dont print the command line if Echo is Off.
            if (!EchoOff)
            {
                base.LogToolCommand(Command);
            }
        }

        /// <summary>
        /// Calls a method on the TaskLoggingHelper to parse a single line of text to
        /// see if there are any errors or warnings in canonical format.
        /// </summary>
        /// <remarks>
        /// Overridden to handle any custom regular expressions supplied.
        /// </remarks>
        protected override void LogEventsFromTextOutput(string singleLine, MessageImportance messageImportance)
        {
            if (OutputMatchesRegex(singleLine, ref _customErrorRegex))
            {
                Log.LogError(singleLine);
            }
            else if (OutputMatchesRegex(singleLine, ref _customWarningRegex))
            {
                Log.LogWarning(singleLine);
            }
            else if (_ignoreStandardErrorWarningFormat)
            {
                // Not detecting regular format errors and warnings, and it didn't
                // match any regexes either -- log as a regular message
                Log.LogMessage(messageImportance, singleLine, null);
            }
            else
            {
                // This is the normal code path: match standard format errors and warnings
                Log.LogMessageFromText(singleLine, messageImportance);
            }

            if (ConsoleToMSBuild)
            {
                string trimmedTextLine = singleLine.Trim();
                if (trimmedTextLine.Length > 0)
                {
                    // The lines read may be unescaped, so we need to escape them
                    // before passing them to the TaskItem.
                    _nonEmptyOutput.Add(new TaskItem(EscapingUtilities.Escape(trimmedTextLine)));
                }
            }
        }

        /// <summary>
        /// Returns true if the string is matched by the regular expression.
        /// If the regular expression is invalid, logs an error, then clears it out to
        /// prevent more errors.
        /// </summary>
        private bool OutputMatchesRegex(string singleLine, ref string regularExpression)
        {
            if (regularExpression == null)
            {
                return false;
            }

            bool match = false;

            try
            {
                match = Regex.IsMatch(singleLine, regularExpression);
            }
            catch (ArgumentException ex)
            {
                Log.LogErrorWithCodeFromResources("Exec.InvalidRegex", regularExpression, ex.Message);
                // Clear out the regex so there won't be any more errors; let the tool continue,
                // then it will fail because of the error we just logged
                regularExpression = null;
            }

            return match;
        }

        /// <summary>
        /// Validate the task arguments, log any warnings/errors
        /// </summary>
        /// <returns>true if arguments are corrent enough to continue processing, false otherwise</returns>
        protected override bool ValidateParameters()
        {
            // If either of the encoding parameters passed to the task were
            // invalid, then we should report that fact back to tooltask
            if (!_encodingParametersValid)
            {
                return false;
            }

            // Make sure that at least the Command property was set
            if (Command.Trim().Length == 0)
            {
                Log.LogErrorWithCodeFromResources("Exec.MissingCommandError");
                return false;
            }

            // determine what the working directory for the exec command is going to be -- if the user specified a working
            // directory use that, otherwise it's the current directory
            _workingDirectory = !string.IsNullOrEmpty(WorkingDirectory)
                ? WorkingDirectory
                : Directory.GetCurrentDirectory();

            // check if the working directory we're going to use for the exec command is a UNC path
            workingDirectoryIsUNC = FileUtilitiesRegex.UNCPattern.IsMatch(_workingDirectory);

            // if the working directory is a UNC path, and all drive letters are mapped, bail out, because the pushd command
            // will not be able to auto-map to the UNC path
            if (workingDirectoryIsUNC && NativeMethods.AllDrivesMapped())
            {
                Log.LogErrorWithCodeFromResources("Exec.AllDriveLettersMappedError", _workingDirectory);
                return false;
            }

            return true;
        }

        /// <summary>
        /// Accessor for ValidateParameters purely for unit-test use
        /// </summary>
        /// <returns></returns>
        internal bool ValidateParametersAccessor()
        {
            return ValidateParameters();
        }

        /// <summary>
        /// Determining the path to cmd.exe
        /// </summary>
        /// <returns>path to cmd.exe</returns>
        protected override string GenerateFullPathToTool()
        {
            // Get the fully qualified path to cmd.exe
            if (Path.DirectorySeparatorChar == '\\')
            {
                return ToolLocationHelper.GetPathToSystemFile("cmd.exe");
            }
            else
            {
                return "sh";
            }
        }

        /// <summary>
        /// Gets the working directory to use for the process. Should return null if ToolTask should use the
        /// current directory.
        /// May throw an IOException if the directory to be used is somehow invalid.
        /// </summary>
        /// <returns>working directory</returns>
        protected override string GetWorkingDirectory()
        {
            // If the working directory is UNC, we're going to use "pushd" in the batch file to set it.
            // If it's invalid, pushd won't fail: it will just go ahead and use the system folder.
            // So verify it's valid here.
            if (!Directory.Exists(_workingDirectory))
            {
                throw new DirectoryNotFoundException(ResourceUtilities.FormatResourceString("Exec.InvalidWorkingDirectory", _workingDirectory));
            }

            if (workingDirectoryIsUNC)
            {
                // if the working directory for the exec command is UNC, set the process working directory to the system path
                // so that it doesn't display this silly error message:
                //      '\\<server>\<share>'
                //      CMD.EXE was started with the above path as the current directory.
                //      UNC paths are not supported.  Defaulting to Windows directory.
                return ToolLocationHelper.PathToSystem;
            }
            else
            {
                return _workingDirectory;
            }
        }

        /// <summary>
        /// Accessor for GetWorkingDirectory purely for unit-test use
        /// </summary>
        /// <returns></returns>
        internal string GetWorkingDirectoryAccessor()
        {
            return GetWorkingDirectory();
        }

        /// <summary>
        /// Adds the arguments for cmd.exe
        /// </summary>
        /// <param name="commandLine">command line builder class to add arguments to</param>
        protected internal override void AddCommandLineCommands(CommandLineBuilderExtension commandLine)
        {
            // Create the batch file now,
            // so we have the file name for the cmd.exe command line
            CreateTemporaryBatchFile();

            string batchFileForCommandLine = _batchFile;

            // Unix consoles cannot have their encodings changed in place (like chcp on windows).
            // Instead, unix scripts receive encoding information via environment variables before invocation.
            // In consequence, encoding setup has to be performed outside the script, not inside it.
            if (NativeMethodsShared.IsUnixLike)
            {
                commandLine.AppendSwitch("-c");
                commandLine.AppendTextUnquoted(" \"\"\"");
                commandLine.AppendTextUnquoted("export LANG=en_US.UTF-8; export LC_ALL=en_US.UTF-8; . ");
                commandLine.AppendFileNameIfNotNull(batchFileForCommandLine);
                commandLine.AppendTextUnquoted("\"\"\"");
            }
            else
            {
                if (NativeMethodsShared.IsWindows)
                {
                    commandLine.AppendSwitch("/Q"); // echo off
                    commandLine.AppendSwitch("/C"); // run then terminate

                    // If for some crazy reason the path has a & character and a space in it
                    // then get the short path of the temp path, which should not have spaces in it
                    // and then escape the &
                    if (batchFileForCommandLine.Contains("&") && !batchFileForCommandLine.Contains("^&"))
                    {
                        batchFileForCommandLine = NativeMethodsShared.GetShortFilePath(batchFileForCommandLine);
                        batchFileForCommandLine = batchFileForCommandLine.Replace("&", "^&");
                    }
                }

                commandLine.AppendFileNameIfNotNull(batchFileForCommandLine);
            }
            
        }

        #endregion

        #region Overridden properties

        /// <summary>
        /// The name of the tool to execute
        /// </summary>
        protected override string ToolName
        {
            get { return NativeMethodsShared.IsWindows ? "cmd.exe" : "sh"; }
        }

        /// <summary>
        /// Importance with which to log ordinary messages in the
        /// standard error stream.
        /// </summary>
        protected override MessageImportance StandardErrorLoggingImportance
        {
            get { return MessageImportance.High; }
        }

        /// <summary>
        /// Importance with which to log ordinary messages in the
        /// standard out stream.
        /// </summary>
        /// <remarks>
        /// Overridden to increase from the default "Low" up to "High".
        /// </remarks>
        protected override MessageImportance StandardOutputLoggingImportance
        {
            get { return MessageImportance.High; }
        }

        #endregion

        private static readonly Encoding s_utf8WithoutBom = new UTF8Encoding(false);

        /// <summary>
<<<<<<< HEAD
        /// Get encoding based on OS. This will fall back to previous behavior on Windows before Windows 7.
        /// If the OS is greater than or equal to Windows 7, UTF8 encoding will be used for the cmd file.
        /// On unices, use ASCII.
=======
        /// Find the encoding for the batch file.
>>>>>>> ea6af14a
        /// </summary>
        /// <remarks>
        /// The "best" encoding is the current OEM encoding, unless it's not capable of representing
        /// the characters we plan to put in the file. If it isn't, we can fall back to UTF-8.
        ///
        /// Why not always UTF-8? Because tools don't always handle it well. See
        /// https://github.com/Microsoft/msbuild/issues/397
        /// </remarks>
        private Encoding BatchFileEncoding()
        {
<<<<<<< HEAD
#if FEATURE_OSVERSION
            if (!NativeMethodsShared.IsWindows)
            {
                return s_utf8WithoutBom;
            }

            // Windows 7 (6.1) or greater
            var windows7 = new Version(6, 1);

            return Environment.OSVersion.Version >= windows7
                ? s_utf8WithoutBom
                : EncodingUtilities.CurrentSystemOemEncoding;
#else
            return s_utf8WithoutBom;
#endif
=======
            var defaultEncoding = EncodingUtilities.CurrentSystemOemEncoding;
            string useUtf8 = string.IsNullOrEmpty(UseUtf8Encoding) ? UseUtf8Detect : UseUtf8Encoding;

            // UTF8 is only supposed in Windows 7 (6.1) or greater.
            var windows7 = new Version(6, 1);

            if (Environment.OSVersion.Version < windows7)
            {
                useUtf8 = UseUtf8Never;
            }

            switch (useUtf8.ToUpperInvariant())
            {
                case UseUtf8Always:
                    return s_utf8WithoutBom;
                case UseUtf8Never:
                    return EncodingUtilities.CurrentSystemOemEncoding;
                default:
                    return CanEncodeString(defaultEncoding.CodePage, Command + WorkingDirectory)
                        ? defaultEncoding
                        : s_utf8WithoutBom;
            }
        }

        /// <summary>
        /// Checks to see if a string can be encoded in a specified code page.
        /// </summary>
        /// <remarks>Internal for testing purposes.</remarks>
        /// <param name="codePage">Code page for encoding.</param>
        /// <param name="stringToEncode">String to encode.</param>
        /// <returns>True if the string can be encoded in the specified code page.</returns>
        internal static bool CanEncodeString(int codePage, string stringToEncode)
        {
            // We have a System.String that contains some characters. Get a lossless representation
            // in byte-array form.
            var unicodeEncoding = new UnicodeEncoding();
            var unicodeBytes = unicodeEncoding.GetBytes(stringToEncode);

            // Create an Encoding using the desired code page, but throws if there's a
            // character that can't be represented.
            var systemEncoding = Encoding.GetEncoding(codePage, EncoderFallback.ExceptionFallback,
                DecoderFallback.ExceptionFallback);

            try
            {
                var oemBytes = Encoding.Convert(unicodeEncoding, systemEncoding, unicodeBytes);

                // If Convert didn't throw, we can represent everything in the desired encoding.
                return true;
            }
            catch (EncoderFallbackException)
            {
                // If a fallback encoding was attempted, we need to go to Unicode.
                return false;
            }
>>>>>>> ea6af14a
        }
    }
}<|MERGE_RESOLUTION|>--- conflicted
+++ resolved
@@ -215,32 +215,10 @@
             // just the OEM version.
             // See http://www.microsoft.com/globaldev/getWR/steps/wrg_codepage.mspx for a discussion of ANSI vs OEM
             // Note: 8/12/15 - Switched to use UTF8 on OS newer than 6.1 (Windows 7)
-<<<<<<< HEAD
-            using (StreamWriter sw = FileUtilities.OpenWrite(_batchFile, false, GetEncodingWithOsFallback()))
+            // Note: 1/12/16 - Only use UTF8 when we detect we need to or the user specifies 'Always'
+            using (StreamWriter sw = FileUtilities.OpenWrite(_batchFile, false, encoding))
             {
                 if (!isUnix)
-=======
-            // Note: 1/12/16 - Only use UTF8 when we detect we need to or the user specifies 'Always'
-            using (StreamWriter sw = new StreamWriter(_batchFile, false, encoding))
-            {
-                // In some wierd setups, users may have set an env var actually called "errorlevel"
-                // this would cause our "exit %errorlevel%" to return false.
-                // This is because the actual errorlevel value is not an environment variable, but some commands,
-                // such as "exit %errorlevel%" will use the environment variable with that name if it exists, instead
-                // of the actual errorlevel value. So we must temporarily reset errorlevel locally first.
-                sw.WriteLine("setlocal");
-                // One more wrinkle.
-                // "set foo=" has odd behavior: it sets errorlevel to 1 if there was no environment variable named
-                // "foo" defined.
-                // This has the effect of making "set errorlevel=" set an errorlevel of 1 if an environment
-                // variable named "errorlevel" didn't already exist!
-                // To avoid this problem, set errorlevel locally to a dummy value first.
-                sw.WriteLine("set errorlevel=dummy");
-                sw.WriteLine("set errorlevel=");
-
-                // We may need to change the code page and console encoding.
-                if (encoding.CodePage != EncodingUtilities.CurrentSystemOemEncoding.CodePage)
->>>>>>> ea6af14a
                 {
                     // In some wierd setups, users may have set an env var actually called "errorlevel"
                     // this would cause our "exit %errorlevel%" to return false.
@@ -257,13 +235,21 @@
                     sw.WriteLine("set errorlevel=dummy");
                     sw.WriteLine("set errorlevel=");
 
-                    // set the console to use the stream writer's encoding
+                // We may need to change the code page and console encoding.
+                if (encoding.CodePage != EncodingUtilities.CurrentSystemOemEncoding.CodePage)
+                {
                     // Output to nul so we don't change output and logs.
-<<<<<<< HEAD
-                    sw.WriteLine(string.Format(@"%SystemRoot%\System32\chcp.com {0}>nul", sw.Encoding.CodePage));
+                    sw.WriteLine(string.Format(@"%SystemRoot%\System32\chcp.com {0}>nul", encoding.CodePage));
+
+                    // Ensure that the console encoding is correct.
+                    _standardOutputEncoding = encoding;
+                    _standardErrorEncoding = encoding;
+                }
 
                     // if the working directory is a UNC path, bracket the exec command with pushd and popd, because pushd
-                    // automatically maps the network path to a drive letter, and then popd disconnects it
+                    // automatically maps the network path to a drive letter, and then popd disconnects it.
+                    // This is required because Cmd.exe does not support UNC names as the current directory:
+                    // https://support.microsoft.com/en-us/kb/156276
                     if (workingDirectoryIsUNC)
                     {
                         sw.WriteLine("pushd " + _workingDirectory);
@@ -275,20 +261,6 @@
                 }
 
                 if (isUnix && NativeMethodsShared.IsMono)
-=======
-                    sw.WriteLine(string.Format(@"%SystemRoot%\System32\chcp.com {0}>nul", encoding.CodePage));
-
-                    // Ensure that the console encoding is correct.
-                    _standardOutputEncoding = encoding;
-                    _standardErrorEncoding = encoding;
-                }
-
-                // if the working directory is a UNC path, bracket the exec command with pushd and popd, because pushd
-                // automatically maps the network path to a drive letter, and then popd disconnects it.
-                // This is required because Cmd.exe does not support UNC names as the current directory:
-                // https://support.microsoft.com/en-us/kb/156276
-                if (workingDirectoryIsUNC)
->>>>>>> ea6af14a
                 {
                     // Extract the command we are going to run. Note that the command name may
                     // be preceded by whitespace
@@ -332,21 +304,6 @@
                     //    a no-fail command, and it never changes the previous errorlevel
                     sw.WriteLine("exit %errorlevel%");
                 }
-<<<<<<< HEAD
-=======
-
-                // NOTES:
-                // 1) there's a bug in the Process class where the exit code is not returned properly i.e. if the command
-                //    fails with exit code 9009, Process.ExitCode returns 1 -- the statement below forces it to return the
-                //    correct exit code
-                // 2) also because of another (or perhaps the same) bug in the Process class, when we use pushd/popd for a
-                //    UNC path, even if the command fails, the exit code comes back as 0 (seemingly reflecting the success
-                //    of popd) -- the statement below fixes that too
-                // 3) the above described behavior is most likely bugs in the Process class because batch files in a
-                //    console window do not hide or change the exit code a.k.a. errorlevel, esp. since the popd command is
-                //    a no-fail command, and it never changes the previous errorlevel
-                sw.WriteLine("exit %errorlevel%");
->>>>>>> ea6af14a
             }
         }
         #endregion
@@ -685,13 +642,7 @@
         private static readonly Encoding s_utf8WithoutBom = new UTF8Encoding(false);
 
         /// <summary>
-<<<<<<< HEAD
-        /// Get encoding based on OS. This will fall back to previous behavior on Windows before Windows 7.
-        /// If the OS is greater than or equal to Windows 7, UTF8 encoding will be used for the cmd file.
-        /// On unices, use ASCII.
-=======
         /// Find the encoding for the batch file.
->>>>>>> ea6af14a
         /// </summary>
         /// <remarks>
         /// The "best" encoding is the current OEM encoding, unless it's not capable of representing
@@ -702,23 +653,12 @@
         /// </remarks>
         private Encoding BatchFileEncoding()
         {
-<<<<<<< HEAD
 #if FEATURE_OSVERSION
             if (!NativeMethodsShared.IsWindows)
             {
                 return s_utf8WithoutBom;
             }
-
-            // Windows 7 (6.1) or greater
-            var windows7 = new Version(6, 1);
-
-            return Environment.OSVersion.Version >= windows7
-                ? s_utf8WithoutBom
-                : EncodingUtilities.CurrentSystemOemEncoding;
-#else
-            return s_utf8WithoutBom;
-#endif
-=======
+            
             var defaultEncoding = EncodingUtilities.CurrentSystemOemEncoding;
             string useUtf8 = string.IsNullOrEmpty(UseUtf8Encoding) ? UseUtf8Detect : UseUtf8Encoding;
 
@@ -741,15 +681,18 @@
                         ? defaultEncoding
                         : s_utf8WithoutBom;
             }
-        }
-
-        /// <summary>
-        /// Checks to see if a string can be encoded in a specified code page.
-        /// </summary>
-        /// <remarks>Internal for testing purposes.</remarks>
-        /// <param name="codePage">Code page for encoding.</param>
-        /// <param name="stringToEncode">String to encode.</param>
-        /// <returns>True if the string can be encoded in the specified code page.</returns>
+#else
+            return s_utf8WithoutBom;
+#endif
+        }
+
+            /// <summary>
+            /// Checks to see if a string can be encoded in a specified code page.
+            /// </summary>
+            /// <remarks>Internal for testing purposes.</remarks>
+            /// <param name="codePage">Code page for encoding.</param>
+            /// <param name="stringToEncode">String to encode.</param>
+            /// <returns>True if the string can be encoded in the specified code page.</returns>
         internal static bool CanEncodeString(int codePage, string stringToEncode)
         {
             // We have a System.String that contains some characters. Get a lossless representation
@@ -774,7 +717,6 @@
                 // If a fallback encoding was attempted, we need to go to Unicode.
                 return false;
             }
->>>>>>> ea6af14a
         }
     }
 }