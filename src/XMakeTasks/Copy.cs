﻿// Copyright (c) Microsoft. All rights reserved.
// Licensed under the MIT license. See LICENSE file in the project root for full license information.

using System;
using System.IO;
using System.Collections.Generic;
using System.Threading;
using System.Runtime.InteropServices;

using Microsoft.Build.Framework;
using Microsoft.Build.Utilities;
using Microsoft.Build.Shared;

namespace Microsoft.Build.Tasks
{
    /// <summary>
    /// A task that copies files.
    /// </summary>
    public class Copy : TaskExtension, ICancelableTask
    {
        /// <summary>
        /// Constructor.
        /// </summary>
        public Copy()
        {
            this.RetryDelayMilliseconds = RetryDelayMillisecondsDefault;
        }

        #region Properties

        private ITaskItem[] _sourceFiles = null;
        private ITaskItem _destinationFolder = null;
        private ITaskItem[] _destinationFiles = null;
        private bool _skipUnchangedFiles = false;
        private ITaskItem[] _copiedFiles = null;
        private bool _canceling = false;
        private bool _overwriteReadOnlyFiles = false;
        private HashSet<string> _directoriesKnownToExist = new HashSet<string>(StringComparer.OrdinalIgnoreCase);

        /// <summary>
        /// Force the copy to retry even when it hits ERROR_ACCESS_DENIED -- normally we wouldn't retry in this case since 
        /// normally there's no point, but occasionally things get into a bad state temporarily, and retrying does actually 
        /// succeed.  So keeping around a secret environment variable to allow forcing that behavior if necessary.  
        /// </summary>
        private static bool s_alwaysRetryCopy = Environment.GetEnvironmentVariable("MSBUILDALWAYSRETRY") != null;

        /// <summary>
        /// Default to retrying "on". This is for robustness. We know that there are some files (eg interop assys) that are 
        /// just prone to colliding in shared output directories -- we will still warn, so that they can improve things, and
        /// spot the other case where there's an actual build process bug, but we don't want to break the build for the 
        /// sake of purity.
        /// </summary>
        private int _retries = 10;

        /// <summary>
        /// Default milliseconds to wait between necessary retries
        /// </summary>
        private const int RetryDelayMillisecondsDefault = 1000;

        [Required]
        public ITaskItem[] SourceFiles
        {
            get
            {
                return _sourceFiles;
            }

            set
            {
                _sourceFiles = value;
            }
        }

        public ITaskItem DestinationFolder
        {
            get
            {
                return _destinationFolder;
            }

            set
            {
                _destinationFolder = value;
            }
        }

        /// <summary>
        /// How many times to attempt to copy, if all previous
        /// attempts failed. Defaults to zero.
        /// Warning: using retries may mask a synchronization problem in your
        /// build process.
        /// </summary>
        public int Retries
        {
            get { return _retries; }
            set { _retries = value; }
        }

        /// <summary>
        /// Delay between any necessary retries.
        /// Defaults to <see cref="RetryDelayMillisecondsDefault">RetryDelayMillisecondsDefault</see>
        /// </summary>
        public int RetryDelayMilliseconds
        {
            get;
            set;
        }

        /// <summary>
        /// Create Hard Links for the copied files rather than copy the files if possible to do so
        /// </summary>
        public bool UseHardlinksIfPossible
        {
            get;
            set;
        }

        /// <summary>
        /// Create Symbolic Links for the copied files rather than copy the files if possible to do so
        /// </summary>
        public bool UseSymboliclinksIfPossible
        {
            get;
            set;
        }

        public bool SkipUnchangedFiles
        {
            get
            {
                return _skipUnchangedFiles;
            }

            set
            {
                _skipUnchangedFiles = value;
            }
        }

        [Output]
        public ITaskItem[] DestinationFiles
        {
            get
            {
                return _destinationFiles;
            }

            set
            {
                _destinationFiles = value;
            }
        }

        // Subset that were successfully copied
        [Output]
        public ITaskItem[] CopiedFiles
        {
            get
            {
                return _copiedFiles;
            }
        }

        /// <summary>
        /// Whether to overwrite files in the destination
        /// that have the read-only attribute set.
        /// </summary>
        public bool OverwriteReadOnlyFiles
        {
            get
            {
                return _overwriteReadOnlyFiles;
            }
            set
            {
                _overwriteReadOnlyFiles = value;
            }
        }

        #endregion

        /// <summary>
        /// Stop and return (in an undefined state) as soon as possible.
        /// </summary>
        public void Cancel()
        {
            _canceling = true;
        }

        #region ITask Members

        /// <summary>
        /// Method compares two files and returns true if their size and timestamp are identical.
        /// </summary>
        /// <param name="sourceFile">The source file</param>
        /// <param name="destinationFile">The destination file</param>
        /// <returns></returns>
        private static bool IsMatchingSizeAndTimeStamp
        (
            FileState sourceFile,
            FileState destinationFile
        )
        {
            // If the destination doesn't exists, then it is not a matching file.
            if (!destinationFile.FileExists)
            {
                return false;
            }

            if (sourceFile.LastWriteTimeUtcFast != destinationFile.LastWriteTimeUtcFast)
            {
                return false;
            }

            if (sourceFile.Length != destinationFile.Length)
            {
                return false;
            }

            return true;
        }

        /// <summary>
        /// INTERNAL FOR UNIT-TESTING ONLY
        /// 
        /// We've got several environment variables that we read into statics since we don't expect them to ever 
        /// reasonably change, but we need some way of refreshing their values so that we can modify them for 
        /// unit testing purposes. 
        /// </summary>
        internal static void RefreshInternalEnvironmentValues()
        {
            s_alwaysRetryCopy = Environment.GetEnvironmentVariable("MSBUILDALWAYSRETRY") != null;
        }

        /// <summary>
        /// If MSBUILDALWAYSRETRY is set, also log useful diagnostic information -- as 
        /// a warning, so it's easily visible. 
        /// </summary>
        private void LogDiagnostic(string message, params object[] messageArgs)
        {
            if (s_alwaysRetryCopy)
            {
                Log.LogWarning(message, messageArgs);
            }
        }

        /// <summary>
        /// Copy one file from source to destination. Create the target directory if necessary and 
        /// leave the file read-write.
        /// </summary>
        /// <param name="sourceFileState"></param>
        /// <param name="destinationFileState"></param>
        /// <returns>Return true to indicate success, return false to indicate failure and NO retry, return NULL to indicate retry.</returns>
        private bool? CopyFileWithLogging
        (
            FileState sourceFileState,      // The source file
            FileState destinationFileState  // The destination file
        )
        {
            bool destinationFileExists = false;

            if (destinationFileState.DirectoryExists)
            {
                Log.LogErrorWithCodeFromResources("Copy.DestinationIsDirectory", sourceFileState.Name, destinationFileState.Name);
                return false;
            }

            if (sourceFileState.DirectoryExists)
            {
                // If the source file passed in is actually a directory instead of a file, log a nice
                // error telling the user so.  Otherwise, .NET Framework's File.Copy method will throw
                // an UnauthorizedAccessException saying "access is denied", which is not very useful
                // to the user.
                Log.LogErrorWithCodeFromResources("Copy.SourceIsDirectory", sourceFileState.Name);
                return false;
            }

            if (!sourceFileState.FileExists)
            {
                Log.LogErrorWithCodeFromResources("Copy.SourceFileNotFound", sourceFileState.Name);
                return false;
            }

            string destinationFolder = Path.GetDirectoryName(destinationFileState.Name);

            if (destinationFolder != null && destinationFolder.Length > 0 && !_directoriesKnownToExist.Contains(destinationFolder))
            {
                if (!Directory.Exists(destinationFolder))
                {
                    Log.LogMessageFromResources(MessageImportance.Normal, "Copy.CreatesDirectory", destinationFolder);
                    Directory.CreateDirectory(destinationFolder);
                }

                // It's very common for a lot of files to be copied to the same folder. 
                // Eg., "c:\foo\a"->"c:\bar\a", "c:\foo\b"->"c:\bar\b" and so forth.
                // We don't want to check whether this folder exists for every single file we copy. So store which we've checked.
                _directoriesKnownToExist.Add(destinationFolder);
            }

            if (_overwriteReadOnlyFiles)
            {
                MakeFileWriteable(destinationFileState, true);
                destinationFileExists = destinationFileState.FileExists;
            }

            bool linkCreated = false;

            // If we want to create hard or symbolic links, then try that first
            if (UseHardlinksIfPossible)
                TryCopyViaLink("Copy.HardLinkComment", MessageImportance.High, sourceFileState, destinationFileState, ref destinationFileExists, ref linkCreated, (source, destination) => NativeMethods.CreateHardLink(destination, source, IntPtr.Zero /* reserved, must be NULL */));
            else if (UseSymboliclinksIfPossible)
                TryCopyViaLink("Copy.SymbolicLinkComment", MessageImportance.High, sourceFileState, destinationFileState, ref destinationFileExists, ref linkCreated, (source, destination) => NativeMethods.CreateSymbolicLink(destination, source, SymbolicLink.File));

<<<<<<< HEAD
                if (!_overwriteReadOnlyFiles)
                {
                    destinationFileExists = destinationFileState.FileExists;
                }

                // CreateHardLink cannot overwrite an existing file or hard link
                // so we need to delete the existing entry before we create the hard link.
                // We need to do a best-effort check to see if the files are the same
                // if they are the same then we won't delete, just in case they refer to the same
                // physical file on disk.
                // Since we'll fall back to a copy (below) this will fail and issue a correct
                // message in the case that the source and destination are in fact the same file.
                if (destinationFileExists && !IsMatchingSizeAndTimeStamp(sourceFileState, destinationFileState))
                {
                    FileUtilities.DeleteNoThrow(destinationFileState.Name);
                }

                string errorMessage;
                hardLinkCreated = NativeMethods.MakeHardLink(destinationFileState.Name, sourceFileState.Name, out errorMessage);

                if (!hardLinkCreated)
                {
                    // This is only a message since we don't want warnings when copying to network shares etc.
                    Log.LogMessageFromResources(MessageImportance.Low, "Copy.RetryingAsFileCopy", sourceFileState.Name, destinationFileState.Name, errorMessage);
                }
            }

            // If the hard link was not created (either because the user didn't want one, or because it couldn't be created)
=======
            // If the link was not created (either because the user didn't want one, or because it couldn't be created)
>>>>>>> f71174cc
            // then let's copy the file
            if (!linkCreated)
            {
                // Do not log a fake command line as well, as it's superfluous, and also potentially expensive
                Log.LogMessageFromResources(MessageImportance.Normal, "Copy.FileComment", sourceFileState.Name, destinationFileState.Name);
                File.Copy(sourceFileState.Name, destinationFileState.Name, true);
            }

            destinationFileState.Reset();

            // If the destinationFile file exists, then make sure it's read-write.
            // The File.Copy command copies attributes, but our copy needs to
            // leave the file writeable.
            if (sourceFileState.IsReadOnly)
            {
                MakeFileWriteable(destinationFileState, false);
            }

            return true;
        }

        private void TryCopyViaLink(string linkComment, MessageImportance messageImportance, FileState sourceFileState, FileState destinationFileState, ref bool destinationFileExists, ref bool linkCreated, Func<string, string, bool> createLink)
        {
            // Do not log a fake command line as well, as it's superfluous, and also potentially expensive
            Log.LogMessageFromResources(MessageImportance.Normal, linkComment, sourceFileState.Name, destinationFileState.Name);

            if (!_overwriteReadOnlyFiles)
            {
                destinationFileExists = destinationFileState.FileExists;
            }

            // CreateHardLink and CreateSymbolicLink cannot overwrite an existing file or link
            // so we need to delete the existing entry before we create the hard or symbolic link.
            // We need to do a best-effort check to see if the files are the same
            // if they are the same then we won't delete, just in case they refer to the same
            // physical file on disk.
            // Since we'll fall back to a copy (below) this will fail and issue a correct
            // message in the case that the source and destination are in fact the same file.
            if (destinationFileExists && !IsMatchingSizeAndTimeStamp(sourceFileState, destinationFileState))
            {
                FileUtilities.DeleteNoThrow(destinationFileState.Name);
            }
                        
            linkCreated = createLink(sourceFileState.Name, destinationFileState.Name);

            if (!linkCreated)
            {
                int errorCode = Marshal.GetHRForLastWin32Error();
                Exception linkException = Marshal.GetExceptionForHR(errorCode);
                // This is only a message since we don't want warnings when copying to network shares etc.
                Log.LogMessageFromResources(messageImportance, "Copy.RetryingAsFileCopy", sourceFileState.Name, destinationFileState.Name, linkException.Message);
            }
        }

        /// <summary>
        /// Ensure the read-only attribute on the specified file is off, so
        /// the file is writeable.
        /// </summary>
        private void MakeFileWriteable(FileState file, bool logActivity)
        {
            if (file.FileExists)
            {
                if (file.IsReadOnly)
                {
                    if (logActivity)
                    {
                        Log.LogMessageFromResources(MessageImportance.Low, "Copy.RemovingReadOnlyAttribute", file.Name);
                    }

                    File.SetAttributes(file.Name, FileAttributes.Normal);
                    file.Reset();
                }
            }
        }

        /// <summary>
        /// Copy the files.
        /// </summary>
        /// <param name="copyFile">Delegate used to copy the files.</param>
        /// <returns></returns>
        internal bool Execute
        (
            CopyFileWithState copyFile
        )
        {
            // If there are no source files then just return success.
            if (_sourceFiles == null || _sourceFiles.Length == 0)
            {
                _destinationFiles = new TaskItem[0];
                _copiedFiles = new TaskItem[0];
                return true;
            }

            if (!(ValidateInputs() && InitializeDestinationFiles()))
            {
                return false;
            }

            bool success = true;

            // Environment variable stomps on user-requested value if it's set. 
            if (Environment.GetEnvironmentVariable("MSBUILDALWAYSOVERWRITEREADONLYFILES") != null)
            {
                _overwriteReadOnlyFiles = true;
            }

            // Build up the sucessfully copied subset
            var destinationFilesSuccessfullyCopied = new List<ITaskItem>();

            // Set of files we actually copied and the location from which they were originally copied.  The purpose
            // of this collection is to let us skip copying duplicate files.  We will only copy the file if it 
            // either has never been copied to this destination before (key doesn't exist) or if we have copied it but
            // from a different location (value is different.)
            // { dest -> source }
            Dictionary<string, string> filesActuallyCopied = new Dictionary<string, string>(StringComparer.OrdinalIgnoreCase);

            // Now that we have a list of destinationFolder files, copy from source to destinationFolder.
            for (int i = 0; i < _sourceFiles.Length && !_canceling; ++i)
            {
                bool copyComplete = false;
                string originalSource;
                if (filesActuallyCopied.TryGetValue(_destinationFiles[i].ItemSpec, out originalSource))
                {
                    if (String.Equals(originalSource, _sourceFiles[i].ItemSpec, StringComparison.OrdinalIgnoreCase))
                    {
                        // Already copied from this location, don't copy again.
                        copyComplete = true;
                    }
                }

                if (!copyComplete)
                {
                    if (DoCopyIfNecessary(new FileState(_sourceFiles[i].ItemSpec), new FileState(_destinationFiles[i].ItemSpec), copyFile))
                    {
                        filesActuallyCopied[_destinationFiles[i].ItemSpec] = _sourceFiles[i].ItemSpec;
                        copyComplete = true;
                    }
                    else
                    {
                        success = false;
                    }
                }

                if (copyComplete)
                {
                    _sourceFiles[i].CopyMetadataTo(_destinationFiles[i]);
                    destinationFilesSuccessfullyCopied.Add(_destinationFiles[i]);
                }
            }

            // copiedFiles contains only the copies that were successful.
            _copiedFiles = (ITaskItem[])destinationFilesSuccessfullyCopied.ToArray();

            return success && !_canceling;
        }

        /// <summary>
        /// Verify that the inputs are correct.
        /// </summary>
        /// <returns></returns>
        private bool ValidateInputs()
        {
            if (Retries < 0)
            {
                Log.LogErrorWithCodeFromResources("Copy.InvalidRetryCount", Retries);
                return false;
            }

            if (RetryDelayMilliseconds < 0)
            {
                Log.LogErrorWithCodeFromResources("Copy.InvalidRetryDelay", RetryDelayMilliseconds);
                return false;
            }

            // There must be a destinationFolder (either files or directory).
            if (_destinationFiles == null && _destinationFolder == null)
            {
                Log.LogErrorWithCodeFromResources("Copy.NeedsDestination", "DestinationFiles", "DestinationFolder");
                return false;
            }

            // There can't be two kinds of destination.
            if (_destinationFiles != null && _destinationFolder != null)
            {
                Log.LogErrorWithCodeFromResources("Copy.ExactlyOneTypeOfDestination", "DestinationFiles", "DestinationFolder");
                return false;
            }

            // If the caller passed in DestinationFiles, then its length must match SourceFiles.
            if (_destinationFiles != null && _destinationFiles.Length != _sourceFiles.Length)
            {
                Log.LogErrorWithCodeFromResources("General.TwoVectorsMustHaveSameLength", _destinationFiles.Length, _sourceFiles.Length, "DestinationFiles", "SourceFiles");
                return false;
            }

            //First check if create hard or symbolic link option is selected. If both then return an error
            if (UseHardlinksIfPossible & UseSymboliclinksIfPossible)
            {
                Log.LogErrorWithCodeFromResources("Copy.ExactlyOneTypeOfLink", "UseHardlinksIfPossible", "UseSymboliclinksIfPossible");
                return false;
            }

            return true;
        }

        /// <summary>
        /// Set up our list of destination files.
        /// </summary>
        /// <returns></returns>
        private bool InitializeDestinationFiles()
        {
            if (_destinationFiles == null)
            {
                // If the caller passed in DestinationFolder, convert it to DestinationFiles
                _destinationFiles = new ITaskItem[_sourceFiles.Length];

                for (int i = 0; i < _sourceFiles.Length; ++i)
                {
                    // Build the correct path.
                    string destinationFile;
                    try
                    {
                        destinationFile = Path.Combine(_destinationFolder.ItemSpec, Path.GetFileName(_sourceFiles[i].ItemSpec));
                    }
                    catch (ArgumentException e)
                    {
                        Log.LogErrorWithCodeFromResources("Copy.Error", _sourceFiles[i].ItemSpec, _destinationFolder.ItemSpec, e.Message);
                        // Clear the outputs.
                        _destinationFiles = new ITaskItem[0];
                        return false;
                    }

                    // Initialize the destinationFolder item.
                    // ItemSpec is unescaped, and the TaskItem constructor expects an escaped input, so we need to 
                    // make sure to re-escape it here. 
                    _destinationFiles[i] = new TaskItem(EscapingUtilities.Escape(destinationFile));

                    // Copy meta-data from source to destinationFolder.
                    _sourceFiles[i].CopyMetadataTo(_destinationFiles[i]);
                }
            }

            return true;
        }

        /// <summary>
        /// Copy source to destination, unless SkipUnchangedFiles is true and they are equivalent.
        /// </summary>
        /// <param name="sourceFileState"></param>
        /// <param name="destinationFileState"></param>
        /// <param name="copyFile"></param>
        /// <returns></returns>
        private bool DoCopyIfNecessary(FileState sourceFileState, FileState destinationFileState, CopyFileWithState copyFile)
        {
            bool success = true;

            try
            {
                if (_skipUnchangedFiles && IsMatchingSizeAndTimeStamp(sourceFileState, destinationFileState))
                {
                    // If we got here, then the file's time and size match AND
                    // the user set the SkipUnchangedFiles flag which means we
                    // should skip matching files.
                    Log.LogMessageFromResources
                    (
                        MessageImportance.Low,
                        "Copy.DidNotCopyBecauseOfFileMatch",
                        sourceFileState.Name,
                        destinationFileState.Name,
                        "SkipUnchangedFiles",
                        "true"
                    );
                }
                // We only do the cheap check for identicalness here, we try the more expensive check
                // of comparing the fullpaths of source and destination to see if they are identical,
                // in the exception handler lower down.
                else if (0 != String.Compare(sourceFileState.Name, destinationFileState.Name, StringComparison.OrdinalIgnoreCase))
                {
                    success = DoCopyWithRetries(sourceFileState, destinationFileState, copyFile);
                }
            }
            catch (PathTooLongException e)
            {
                Log.LogErrorWithCodeFromResources("Copy.Error", sourceFileState.Name, destinationFileState.Name, e.Message);
                success = false;
            }
            catch (Exception e) when (ExceptionHandling.IsIoRelatedException(e))
            {
                Log.LogErrorWithCodeFromResources("Copy.Error", sourceFileState.Name, destinationFileState.Name, e.Message);
                success = false;
            }

            return success;
        }

        /// <summary>
        /// Copy one file with the appropriate number of retries if it fails.
        /// </summary>
        private bool DoCopyWithRetries(FileState sourceFileState, FileState destinationFileState, CopyFileWithState copyFile)
        {
            bool? result = null;
            int retries = 0;

            while (true && !_canceling)
            {
                try
                {
                    result = copyFile(sourceFileState, destinationFileState);
                    if (result.HasValue)
                    {
                        return result.Value;
                    }
                }
                catch (Exception e) when (ExceptionHandling.IsIoRelatedException(e))
                {
                    if (e is ArgumentException ||  // Invalid chars
                        e is NotSupportedException || // Colon in the middle of the path
                        e is PathTooLongException)
                    {
                        // No use retrying these cases
                        throw;
                    }

                    if (e is UnauthorizedAccessException || e is IOException) // Not clear why we can get one and not the other
                    {
                        int code = Marshal.GetHRForException(e);

                        LogDiagnostic("Got {0} copying {1} to {2} and HR is {3}", e.ToString(), sourceFileState.Name, destinationFileState.Name, code);
                        if (code == Microsoft.Build.Tasks.NativeMethods.ERROR_ACCESS_DENIED)
                        {
                            // ERROR_ACCESS_DENIED can either mean there's an ACL preventing us, or the file has the readonly bit set.
                            // In either case, that's likely not a race, and retrying won't help.
                            // Retrying is mainly for ERROR_SHARING_VIOLATION, where someone else is using the file right now.
                            // However, there is a limited set of circumstances where a copy failure will show up as access denied due 
                            // to a failure to reset the readonly bit properly, in which case retrying will succeed.  This seems to be 
                            // a pretty edge scenario, but since some of our internal builds appear to be hitting it, provide a secret
                            // environment variable to allow overriding the default behavior and forcing retries in this circumstance as well. 
                            if (!s_alwaysRetryCopy)
                            {
                                throw;
                            }
                            else
                            {
                                LogDiagnostic("Retrying on ERROR_ACCESS_DENIED because MSBUILDALWAYSRETRY = 1");
                            }
                        }
                    }

                    if (e is IOException && DestinationFolder != null && File.Exists(DestinationFolder.ItemSpec))
                    {
                        // We failed to create the DestinationFolder because it's an existing file. No sense retrying.
                        // We don't check for this case upstream because it'd be another hit to the filesystem.
                        throw;
                    }

                    if (e is IOException)
                    {
                        // if this was just because the source and destination files are the
                        // same file, that's not a failure.
                        // Note -- we check this exceptional case here, not before the copy, for perf.
                        if (PathsAreIdentical(sourceFileState.Name, destinationFileState.Name))
                        {
                            return true;
                        }
                    }

                    if (retries < Retries)
                    {
                        retries++;
                        Log.LogWarningWithCodeFromResources("Copy.Retrying", sourceFileState.Name, destinationFileState.Name, retries, RetryDelayMilliseconds, e.Message);

                        // if we have to retry for some reason, wipe the state -- it may not be correct anymore. 
                        destinationFileState.Reset();

                        Thread.Sleep(RetryDelayMilliseconds);
                        continue;
                    }
                    else if (Retries > 0)
                    {
                        // Exception message is logged in caller
                        Log.LogErrorWithCodeFromResources("Copy.ExceededRetries", sourceFileState.Name, destinationFileState.Name, Retries);
                        throw;
                    }
                    else
                    {
                        throw;
                    }
                }

                if (retries < Retries)
                {
                    retries++;
                    Log.LogWarningWithCodeFromResources("Copy.Retrying", sourceFileState.Name, destinationFileState.Name, retries, RetryDelayMilliseconds, String.Empty /* no details */);

                    // if we have to retry for some reason, wipe the state -- it may not be correct anymore. 
                    destinationFileState.Reset();

                    Thread.Sleep(RetryDelayMilliseconds);
                }
                else if (Retries > 0)
                {
                    Log.LogErrorWithCodeFromResources("Copy.ExceededRetries", sourceFileState.Name, destinationFileState.Name, Retries);
                    return false;
                }
                else
                {
                    return false;
                }
            }

            // Canceling
            return false;
        }

        /// <summary>
        /// Standard entry point.
        /// </summary>
        /// <returns></returns>
        public override bool Execute()
        {
            return Execute
            (
                new CopyFileWithState(CopyFileWithLogging)
            );
        }

        /// <summary>
        /// Compares two paths to see if they refer to the same file. We can't solve the general
        /// canonicalization problem, so we just compare strings on the full paths.
        /// </summary>
        private bool PathsAreIdentical(string source, string destination)
        {
            string fullSourcePath = Path.GetFullPath(source);
            string fullDestinationPath = Path.GetFullPath(destination);
            StringComparison filenameComparison;
            if (NativeMethodsShared.IsWindows)
            {
                filenameComparison = StringComparison.OrdinalIgnoreCase;
            }
            else
            {
                filenameComparison = StringComparison.Ordinal;
            }
            return (0 == String.Compare(fullSourcePath, fullDestinationPath, filenameComparison));
        }

        #endregion
    }
}<|MERGE_RESOLUTION|>--- conflicted
+++ resolved
@@ -311,38 +311,7 @@
             else if (UseSymboliclinksIfPossible)
                 TryCopyViaLink("Copy.SymbolicLinkComment", MessageImportance.High, sourceFileState, destinationFileState, ref destinationFileExists, ref linkCreated, (source, destination) => NativeMethods.CreateSymbolicLink(destination, source, SymbolicLink.File));
 
-<<<<<<< HEAD
-                if (!_overwriteReadOnlyFiles)
-                {
-                    destinationFileExists = destinationFileState.FileExists;
-                }
-
-                // CreateHardLink cannot overwrite an existing file or hard link
-                // so we need to delete the existing entry before we create the hard link.
-                // We need to do a best-effort check to see if the files are the same
-                // if they are the same then we won't delete, just in case they refer to the same
-                // physical file on disk.
-                // Since we'll fall back to a copy (below) this will fail and issue a correct
-                // message in the case that the source and destination are in fact the same file.
-                if (destinationFileExists && !IsMatchingSizeAndTimeStamp(sourceFileState, destinationFileState))
-                {
-                    FileUtilities.DeleteNoThrow(destinationFileState.Name);
-                }
-
-                string errorMessage;
-                hardLinkCreated = NativeMethods.MakeHardLink(destinationFileState.Name, sourceFileState.Name, out errorMessage);
-
-                if (!hardLinkCreated)
-                {
-                    // This is only a message since we don't want warnings when copying to network shares etc.
-                    Log.LogMessageFromResources(MessageImportance.Low, "Copy.RetryingAsFileCopy", sourceFileState.Name, destinationFileState.Name, errorMessage);
-                }
-            }
-
-            // If the hard link was not created (either because the user didn't want one, or because it couldn't be created)
-=======
             // If the link was not created (either because the user didn't want one, or because it couldn't be created)
->>>>>>> f71174cc
             // then let's copy the file
             if (!linkCreated)
             {
