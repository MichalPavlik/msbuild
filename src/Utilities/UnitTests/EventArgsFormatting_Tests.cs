--- conflicted
+++ resolved
@@ -1,11 +1,7 @@
-﻿// Copyright (c) Microsoft. All rights reserved.
+// Copyright (c) Microsoft. All rights reserved.
 // Licensed under the MIT license. See LICENSE file in the project root for full license information.
 
 using System;
-<<<<<<< HEAD
-using NUnit.Framework;
-=======
->>>>>>> 3f8a403e
 using Microsoft.Build.Framework;
 using Microsoft.Build.Utilities;
 using Microsoft.Build.Shared;
@@ -15,16 +11,9 @@
 
 namespace Microsoft.Build.UnitTests
 {
-<<<<<<< HEAD
-    [TestFixture]
     public class EventArgsFormattingTests
     {
-        [Test]
-=======
-    public class EventArgsFormattingTests
-    {
-        [Fact]
->>>>>>> 3f8a403e
+        [Fact]
         public void NoLineInfoFormatEventMessage()
         {
             // Testing the method in Shared.EventArgsFormatting directly
@@ -36,11 +25,7 @@
 
         // Valid forms for line/col number patterns:
         // (line) or (line-line) or (line,col) or (line,col-col) or (line,col,line,col)
-<<<<<<< HEAD
-        [Test]
-=======
-        [Fact]
->>>>>>> 3f8a403e
+        [Fact]
         public void LineNumberRange()
         {
             string s = EventArgsFormatting.FormatEventMessage("error", "CS",
@@ -49,11 +34,7 @@
                       "source.cs(1-2): CS error 312: Missing ;", s);
         }
 
-<<<<<<< HEAD
-        [Test]
-=======
-        [Fact]
->>>>>>> 3f8a403e
+        [Fact]
         public void ColumnNumberRange()
         {
             string s = EventArgsFormatting.FormatEventMessage("error", "CS",
@@ -62,11 +43,7 @@
                       "source.cs : CS error 312: Missing ;", s);
         }
 
-<<<<<<< HEAD
-        [Test]
-=======
-        [Fact]
->>>>>>> 3f8a403e
+        [Fact]
         public void LineAndColumnNumberRange()
         {
             string s = EventArgsFormatting.FormatEventMessage("error", "CS",
@@ -75,11 +52,7 @@
                       "source.cs(1,3,2,4): CS error 312: Missing ;", s);
         }
 
-<<<<<<< HEAD
-        [Test]
-=======
-        [Fact]
->>>>>>> 3f8a403e
+        [Fact]
         public void LineAndColumnNumberRange2()
         {
             string s = EventArgsFormatting.FormatEventMessage("error", "CS",
@@ -88,11 +61,7 @@
                       "source.cs(1,3-4): CS error 312: Missing ;", s);
         }
 
-<<<<<<< HEAD
-        [Test]
-=======
-        [Fact]
->>>>>>> 3f8a403e
+        [Fact]
         public void LineAndColumnNumberRange3()
         {
             string s = EventArgsFormatting.FormatEventMessage("error", "CS",
@@ -101,11 +70,7 @@
                       "source.cs(1-2,3): CS error 312: Missing ;", s);
         }
 
-<<<<<<< HEAD
-        [Test]
-=======
-        [Fact]
->>>>>>> 3f8a403e
+        [Fact]
         public void LineAndColumnNumberRange4()
         {
             string s = EventArgsFormatting.FormatEventMessage("error", "CS",
@@ -114,11 +79,7 @@
                       "source.cs(1-2): CS error 312: Missing ;", s);
         }
 
-<<<<<<< HEAD
-        [Test]
-=======
-        [Fact]
->>>>>>> 3f8a403e
+        [Fact]
         public void LineAndColumnNumberRange5()
         {
             string s = EventArgsFormatting.FormatEventMessage("error", "CS",
@@ -127,11 +88,7 @@
                       "source.cs(1,2): CS error 312: Missing ;", s);
         }
 
-<<<<<<< HEAD
-        [Test]
-=======
-        [Fact]
->>>>>>> 3f8a403e
+        [Fact]
         public void BasicFormatEventMessage()
         {
             // Testing the method in Shared.EventArgsFormatting directly
@@ -141,11 +98,7 @@
                       "source.cs(42): CS error 312: Missing ;", s);
         }
 
-<<<<<<< HEAD
-        [Test]
-=======
-        [Fact]
->>>>>>> 3f8a403e
+        [Fact]
         public void EscapeCarriageReturnMessages()
         {
             BuildErrorEventArgs error = new BuildErrorEventArgs("CS", "312", "source.cs", 42, 0, 0, 0, "message\r Hello", "help", "sender");
@@ -164,11 +117,7 @@
             Assert.Equal("source.cs(42): CS warning 312: message\r Hello", warningString2);
         }
 
-<<<<<<< HEAD
-        [Test]
-=======
-        [Fact]
->>>>>>> 3f8a403e
+        [Fact]
         public void ExactLocationFormatEventMessage()
         {
             // Testing the method in Shared.EventArgsFormatting directly
@@ -178,11 +127,7 @@
                     "source.cs(233,4,236,8): CS error 312: Missing ;", s);
         }
 
-<<<<<<< HEAD
-        [Test]
-=======
-        [Fact]
->>>>>>> 3f8a403e
+        [Fact]
         public void NullMessage()
         {
             // Testing the method in Shared.EventArgsFormatting directly
@@ -195,11 +140,7 @@
         /// <summary>
         /// Mainline test FormatEventMessage(BuildErrorEvent) 's common case
         /// </summary>
-<<<<<<< HEAD
-        [Test]
-=======
-        [Fact]
->>>>>>> 3f8a403e
+        [Fact]
         public void FormatEventMessageOnBEEA()
         {
             MyLogger l = new MyLogger();
@@ -214,11 +155,7 @@
         /// <summary>
         /// Mainline test FormatEventMessage(BuildWarningEvent) 's common case
         /// </summary>
-<<<<<<< HEAD
-        [Test]
-=======
-        [Fact]
->>>>>>> 3f8a403e
+        [Fact]
         public void FormatEventMessageOnBWEA()
         {
             MyLogger l = new MyLogger();
@@ -233,12 +170,7 @@
         /// <summary>
         /// Check null handling
         /// </summary>
-<<<<<<< HEAD
-        [Test]
-        [ExpectedException(typeof(ArgumentNullException))]
-=======
-        [Fact]
->>>>>>> 3f8a403e
+        [Fact]
         public void FormatEventMessageOnNullBEEA()
         {
             Assert.Throws<ArgumentNullException>(() =>
@@ -252,12 +184,7 @@
         /// <summary>
         /// Check null handling
         /// </summary>
-<<<<<<< HEAD
-        [Test]
-        [ExpectedException(typeof(ArgumentNullException))]
-=======
-        [Fact]
->>>>>>> 3f8a403e
+        [Fact]
         public void FormatEventMessageOnNullBWEA()
         {
             Assert.Throws<ArgumentNullException>(() =>
