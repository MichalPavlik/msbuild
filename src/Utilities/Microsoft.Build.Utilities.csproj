﻿<?xml version="1.0" encoding="utf-8"?>
<Project ToolsVersion="12.0" DefaultTargets="Build" xmlns="http://schemas.microsoft.com/developer/msbuild/2003">
   <!--
  <Import Project="$([MSBuild]::GetDirectoryNameOfFileAbove($(MSBuildThisFileDirectory), dir.props))\dir.props" Condition="!$(Configuration.EndsWith('MONO'))"/>
  -->
  <Import Project="..\dir.props"/>
  <PropertyGroup>
    <Configuration Condition=" '$(Configuration)' == '' ">Debug</Configuration>
    <Platform Condition=" '$(Platform)' == '' ">AnyCPU</Platform>
    <ProjectGuid>{828566EE-6F6A-4EF4-98B0-513F7DF9C628}</ProjectGuid>
    <OutputType>Library</OutputType>
    <AppDesignerFolder>Properties</AppDesignerFolder>
    <RootNamespace>Microsoft.Build.Utilities</RootNamespace>
    <AssemblyName>Microsoft.Build.Utilities.Core</AssemblyName>
    <AllowUnsafeBlocks>true</AllowUnsafeBlocks>
  </PropertyGroup>
  <!-- Default configurations to help VS understand the configurations -->
  <PropertyGroup Condition=" '$(Configuration)|$(Platform)' == 'Debug|AnyCPU' ">
  </PropertyGroup>
  <PropertyGroup Condition=" '$(Configuration)|$(Platform)' == 'Release|AnyCPU' ">
  </PropertyGroup>
  <PropertyGroup Condition="'$(Configuration)|$(Platform)' == 'Debug-MONO|AnyCPU'">
  </PropertyGroup>
  <PropertyGroup Condition="'$(Configuration)|$(Platform)' == 'Release-MONO|AnyCPU'">
  </PropertyGroup>
  <ItemGroup>
    <!-- Source Files -->
    <Compile Include="..\Shared\FxCopExclusions\Microsoft.Build.Shared.Suppressions.cs">
      <ExcludeFromStyleCop>true</ExcludeFromStyleCop>
    </Compile>
    <Compile Include="..\Shared\AssemblyFoldersEx.cs">
      <Link>AssemblyFoldersEx.cs</Link>
      <ExcludeFromStyleCop>true</ExcludeFromStyleCop>
    </Compile>
    <Compile Include="..\Shared\CanonicalError.cs">
      <Link>CanonicalError.cs</Link>
      <ExcludeFromStyleCop>true</ExcludeFromStyleCop>
    </Compile>
    <Compile Include="..\Shared\Constants.cs">
      <Link>Constants.cs</Link>
      <ExcludeFromStyleCop>true</ExcludeFromStyleCop>
    </Compile>
    <Compile Include="..\Shared\ExtensionFoldersRegistryKey.cs">
      <Link>ExtensionFoldersRegistryKey.cs</Link>
    </Compile>
    <Compile Include="..\Shared\FileDelegates.cs">
      <Link>FileDelegates.cs</Link>
      <ExcludeFromStyleCop>true</ExcludeFromStyleCop>
    </Compile>
    <Compile Include="..\Shared\CopyOnWriteDictionary.cs">
      <Link>Collections\CopyOnWriteDictionary.cs</Link>
    </Compile>
    <Compile Include="..\Shared\EncodingUtilities.cs">
      <Link>EncodingUtilities.cs</Link>
      <ExcludeFromStyleCop>true</ExcludeFromStyleCop>
    </Compile>
    <Compile Include="..\Shared\ErrorUtilities.cs">
      <Link>ErrorUtilities.cs</Link>
      <ExcludeFromStyleCop>true</ExcludeFromStyleCop>
    </Compile>
    <Compile Include="..\Shared\EscapingUtilities.cs">
      <Link>EscapingUtilities.cs</Link>
      <ExcludeFromStyleCop>true</ExcludeFromStyleCop>
    </Compile>
    <Compile Include="..\Shared\EventArgsFormatting.cs">
      <Link>EventArgsFormatting.cs</Link>
      <ExcludeFromStyleCop>true</ExcludeFromStyleCop>
    </Compile>
    <Compile Include="..\Shared\ExceptionHandling.cs">
      <Link>ExceptionHandling.cs</Link>
    </Compile>
    <Compile Include="..\Shared\FileUtilities.cs">
      <Link>FileUtilities.cs</Link>
      <ExcludeFromStyleCop>true</ExcludeFromStyleCop>
    </Compile>
    <Compile Include="..\Shared\FileMatcher.cs">
      <Link>FileMatcher.cs</Link>
      <ExcludeFromStyleCop>true</ExcludeFromStyleCop>
    </Compile>
    <Compile Include="..\Shared\FileUtilitiesRegex.cs">
      <Link>FileUtilitiesRegex.cs</Link>
      <ExcludeFromStyleCop>true</ExcludeFromStyleCop>
    </Compile>
    <Compile Include="..\Shared\FrameworkLocationHelper.cs">
      <Link>FrameworkLocationHelper.cs</Link>
      <ExcludeFromStyleCop>true</ExcludeFromStyleCop>
    </Compile>
    <Compile Include="..\Shared\HybridDictionary.cs">
      <Link>Collections\HybridDictionary.cs</Link>
    </Compile>
    <Compile Include="..\Shared\InternalErrorException.cs">
      <Link>InternalErrorException.cs</Link>
    </Compile>
    <Compile Include="..\Shared\IKeyed.cs" />
    <Compile Include="..\Shared\MSBuildNameIgnoreCaseComparer.cs" />
    <Compile Include="..\Shared\Modifiers.cs">
      <ExcludeFromStyleCop>true</ExcludeFromStyleCop>
    </Compile>
    <Compile Include="..\Shared\NativeMethodsShared.cs">
      <Link>NativeMethodsShared.cs</Link>
      <ExcludeFromStyleCop>true</ExcludeFromStyleCop>
    </Compile>
    <Compile Include="..\Shared\InprocTrackingNativeMethods.cs">
      <Link>InprocTrackingNativeMethods.cs</Link>
      <ExcludeFromStyleCop>true</ExcludeFromStyleCop>
    </Compile>
    <Compile Include="..\Shared\OpportunisticIntern.cs">
      <Link>OpportunisticIntern.cs</Link>
    </Compile>
    <Compile Include="..\Shared\ReadOnlyEmptyCollection.cs">
      <Link>Collections\ReadOnlyEmptyCollection.cs</Link>
    </Compile>
    <Compile Include="..\Shared\ReadOnlyEmptyDictionary.cs">
      <Link>Collections\ReadOnlyEmptyDictionary.cs</Link>
    </Compile>
    <Compile Include="..\Shared\ReadOnlyEmptyList.cs">
      <Link>Collections\ReadOnlyEmptyList.cs</Link>
    </Compile>
    <Compile Include="..\Shared\RegistryDelegates.cs">
      <Link>RegistryDelegates.cs</Link>
      <ExcludeFromStyleCop>true</ExcludeFromStyleCop>
    </Compile>
    <Compile Include="..\Shared\RegistryHelper.cs">
      <Link>RegistryHelper.cs</Link>
      <ExcludeFromStyleCop>true</ExcludeFromStyleCop>
    </Compile>
    <Compile Include="..\Shared\ResourceUtilities.cs">
      <Link>ResourceUtilities.cs</Link>
      <ExcludeFromStyleCop>true</ExcludeFromStyleCop>
    </Compile>
    <Compile Include="..\Shared\StringBuilderCache.cs">
      <Link>StringBuilderCache.cs</Link>
      <ExcludeFromStyleCop>true</ExcludeFromStyleCop>
    </Compile>
    <Compile Include="..\Shared\TaskLoggingHelper.cs">
      <Link>TaskLoggingHelper.cs</Link>
      <ExcludeFromStyleCop>True</ExcludeFromStyleCop>
    </Compile>
    <Compile Include="..\Shared\TempFileUtilities.cs" />
    <Compile Include="..\Shared\Tracing.cs" />
    <Compile Include="..\Shared\VersionUtilities.cs">
      <Link>VersionUtilities.cs</Link>
      <ExcludeFromStyleCop>true</ExcludeFromStyleCop>
    </Compile>
    <Compile Include="..\Shared\ToolsetElement.cs">
      <Link>ToolsetElement.cs</Link>
      <ExcludeFromStyleCop>true</ExcludeFromStyleCop>
    </Compile>
    <Compile Include="ApiContract.cs" />
    <Compile Include="AppDomainIsolatedTask.cs">
      <ExcludeFromStyleCop>true</ExcludeFromStyleCop>
    </Compile>
    <Compile Include="AssemblyFoldersExInfo.cs" />
    <Compile Include="AssemblyInfo.cs">
      <ExcludeFromStyleCop>true</ExcludeFromStyleCop>
    </Compile>
    <Compile Include="AssemblyResources.cs">
      <ExcludeFromStyleCop>true</ExcludeFromStyleCop>
    </Compile>
    <Compile Include="CommandLineBuilder.cs">
      <ExcludeFromStyleCop>true</ExcludeFromStyleCop>
    </Compile>
    <Compile Include="FxCopExclusions\Microsoft.Build.Utilities.Suppressions.cs">
      <ExcludeFromStyleCop>true</ExcludeFromStyleCop>
    </Compile>
    <Compile Include="Logger.cs">
      <ExcludeFromStyleCop>true</ExcludeFromStyleCop>
    </Compile>
    <Compile Include="MuxLogger.cs" />
    <Compile Include="ProcessorArchitecture.cs">
      <ExcludeFromStyleCop>true</ExcludeFromStyleCop>
    </Compile>
    <Compile Include="SDKType.cs" />
    <Compile Include="TargetPlatformSDK.cs" />
    <Compile Include="ExtensionSDK.cs" />
    <Compile Include="SDKManifest.cs" />
    <Compile Include="PlatformManifest.cs" />
    <Compile Include="Task.cs">
      <ExcludeFromStyleCop>true</ExcludeFromStyleCop>
    </Compile>
    <Compile Include="TaskItem.cs">
      <ExcludeFromStyleCop>true</ExcludeFromStyleCop>
    </Compile>
    <Compile Include="ToolLocationHelper.cs">
      <ExcludeFromStyleCop>true</ExcludeFromStyleCop>
    </Compile>
    <Compile Include="ToolTask.cs">
      <ExcludeFromStyleCop>true</ExcludeFromStyleCop>
    </Compile>
    <!-- FileTracker Managed Libraries -->
    <Compile Include="TrackedDependencies\CanonicalTrackedInputFiles.cs">
      <ExcludeFromStyleCop>true</ExcludeFromStyleCop>
    </Compile>
    <Compile Include="TrackedDependencies\DependencyTableCache.cs">
      <ExcludeFromStyleCop>true</ExcludeFromStyleCop>
    </Compile>
    <Compile Include="TrackedDependencies\FlatTrackingData.cs">
      <ExcludeFromStyleCop>true</ExcludeFromStyleCop>
    </Compile>
    <Compile Include="TrackedDependencies\NativeMethods.cs">
      <ExcludeFromStyleCop>true</ExcludeFromStyleCop>
    </Compile>
    <Compile Include="TrackedDependencies\FileTracker.cs">
      <ExcludeFromStyleCop>true</ExcludeFromStyleCop>
    </Compile>
    <Compile Include="TrackedDependencies\CanonicalTrackedOutputFiles.cs">
      <ExcludeFromStyleCop>true</ExcludeFromStyleCop>
    </Compile>
    <Compile Include="TrackedDependencies\TrackedDependencies.cs">
      <ExcludeFromStyleCop>true</ExcludeFromStyleCop>
    </Compile>
    <Compile Include="TrackedDependencies\CanonicalTrackedFilesHelper.cs">
      <ExcludeFromStyleCop>true</ExcludeFromStyleCop>
    </Compile>
    <!-- Win32 RC Files -->
    <RCResourceFile Include="native.rc" />
    <!-- Resource Files -->
    <EmbeddedResource Include="Strings.resx">
      <SubType>Designer</SubType>
    </EmbeddedResource>
    <EmbeddedResource Include="..\Shared\Strings.shared.resx">
      <Link>Strings.shared.resx</Link>
      <SubType>Designer</SubType>
      <LogicalName>Microsoft.Build.Utilities.Strings.shared.resources</LogicalName>
    </EmbeddedResource>
    <!-- Assemblies Files we depend on -->
    <Reference Include="System" />
    <Reference Include="System.Core" />
    <Reference Include="System.Xml" />
    <Reference Include="System.Configuration" />
<<<<<<< HEAD
    <!-- If TargetRetailBuildFramework is set to true, reference the public key version. Otherwise reference the project. -->
    <Reference Condition=" '$(TargetRetailBuildFramework)' == 'true' " Include="Microsoft.Build.Framework, Version=14.0.0.0, Culture=neutral, PublicKeyToken=b03f5f7f11d50a3a, processorArchitecture=MSIL" />
    <ProjectReference Condition=" '$(TargetRetailBuildFramework)' != 'true' " Include="..\Framework\Microsoft.Build.Framework.csproj">
=======
    <ProjectReference Include="..\Framework\Microsoft.Build.Framework.csproj">
>>>>>>> ae011d37
      <Project>{571F09DB-A81A-4444-945C-6F7B530054CD}</Project>
      <Name>Microsoft.Build.Framework</Name>
    </ProjectReference>
  </ItemGroup>
   <!--
  <Import Project="$([MSBuild]::GetDirectoryNameOfFileAbove($(MSBuildThisFileDirectory), dir.targets))\dir.targets" Condition="!$(Configuration.EndsWith('MONO'))"/>
  -->
  <Import Project="..\dir.targets"/>
</Project><|MERGE_RESOLUTION|>--- conflicted
+++ resolved
@@ -228,13 +228,7 @@
     <Reference Include="System.Core" />
     <Reference Include="System.Xml" />
     <Reference Include="System.Configuration" />
-<<<<<<< HEAD
-    <!-- If TargetRetailBuildFramework is set to true, reference the public key version. Otherwise reference the project. -->
-    <Reference Condition=" '$(TargetRetailBuildFramework)' == 'true' " Include="Microsoft.Build.Framework, Version=14.0.0.0, Culture=neutral, PublicKeyToken=b03f5f7f11d50a3a, processorArchitecture=MSIL" />
-    <ProjectReference Condition=" '$(TargetRetailBuildFramework)' != 'true' " Include="..\Framework\Microsoft.Build.Framework.csproj">
-=======
     <ProjectReference Include="..\Framework\Microsoft.Build.Framework.csproj">
->>>>>>> ae011d37
       <Project>{571F09DB-A81A-4444-945C-6F7B530054CD}</Project>
       <Name>Microsoft.Build.Framework</Name>
     </ProjectReference>
