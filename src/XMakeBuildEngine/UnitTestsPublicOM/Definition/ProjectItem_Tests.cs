// Copyright (c) Microsoft. All rights reserved.
// Licensed under the MIT license. See LICENSE file in the project root for full license information.
//-----------------------------------------------------------------------
// </copyright>
// <summary>Tests for ProjectItem</summary>
//-----------------------------------------------------------------------

using System;
using System.Collections.Generic;
using System.Diagnostics;
using System.IO;
using System.Linq;
using System.Xml;
using Microsoft.Build.Construction;
using Microsoft.Build.Evaluation;
using InvalidProjectFileException = Microsoft.Build.Exceptions.InvalidProjectFileException;
using Xunit;

namespace Microsoft.Build.UnitTests.OM.Definition
{
    /// <summary>
    /// Tests for ProjectItem
    /// </summary>
    public class ProjectItem_Tests
    {
        internal const string ItemWithIncludeAndExclude = @"
                    <Project xmlns='http://schemas.microsoft.com/developer/msbuild/2003' >
                        <ItemGroup>
                            <i Include='{0}' Exclude='{1}'/>
                        </ItemGroup>
                    </Project>
                ";
        internal const string ItemWithIncludeUpdateAndRemove= @"
                    <Project xmlns='http://schemas.microsoft.com/developer/msbuild/2003' >
                        <ItemGroup>
                            <i Include='{0}'>
                               <m>contents</m>
                            </i>
                            <i Update='{1}'>
                               <m>updated</m>
                            </i>
                            <i Remove='{2}'/>
                        </ItemGroup>
                    </Project>
                ";

        /// <summary>
        /// Project getter
        /// </summary>
        [Fact]
        public void ProjectGetter()
        {
            Project project = new Project();
            ProjectItem item = project.AddItem("i", "i1")[0];

            Assert.Equal(true, Object.ReferenceEquals(project, item.Project));
        }

        /// <summary>
        /// No metadata, simple case
        /// </summary>
        [Fact]
        public void SingleItemWithNoMetadata()
        {
            string content = @"
                    <Project xmlns='http://schemas.microsoft.com/developer/msbuild/2003' >
                        <ItemGroup>
                            <i Include='i1'/>
                        </ItemGroup>
                    </Project>
                ";

            ProjectItem item = GetOneItem(content);

            Assert.NotNull(item.Xml);
            Assert.Equal("i", item.ItemType);
            Assert.Equal("i1", item.EvaluatedInclude);
            Assert.Equal("i1", item.UnevaluatedInclude);
            Assert.Equal(false, item.Metadata.GetEnumerator().MoveNext());
        }

        /// <summary>
        /// Read off metadata
        /// </summary>
        [Fact]
        public void ReadMetadata()
        {
            string content = @"
                    <Project xmlns='http://schemas.microsoft.com/developer/msbuild/2003' >
                        <ItemGroup>
                            <i Include='i1'>
                                <m1>v1</m1>
                                <m2>v2</m2>
                            </i>
                        </ItemGroup>
                    </Project>
                ";

            ProjectItem item = GetOneItem(content);

            var itemMetadata = Helpers.MakeList(item.Metadata);
            Assert.Equal(2, itemMetadata.Count);
            Assert.Equal("m1", itemMetadata[0].Name);
            Assert.Equal("m2", itemMetadata[1].Name);
            Assert.Equal("v1", itemMetadata[0].EvaluatedValue);
            Assert.Equal("v2", itemMetadata[1].EvaluatedValue);

            Assert.Equal(itemMetadata[0], item.GetMetadata("m1"));
            Assert.Equal(itemMetadata[1], item.GetMetadata("m2"));
        }

        /// <summary>
        /// Get metadata inherited from item definitions
        /// </summary>
        [Fact]
        public void GetMetadataObjectsFromDefinition()
        {
            string content = @"
                    <Project xmlns='http://schemas.microsoft.com/developer/msbuild/2003' >
                        <ItemDefinitionGroup>
                            <i>
                                <m0>v0</m0>
                                <m1>v1</m1>
                            </i>
                        </ItemDefinitionGroup>
                        <ItemGroup>
                            <i Include='i1'>
                                <m1>v1b</m1>
                                <m2>v2</m2>
                            </i>
                        </ItemGroup>
                    </Project>
                ";

            Project project = new Project(XmlReader.Create(new StringReader(content)));

            ProjectItem item = Helpers.GetFirst(project.GetItems("i"));
            ProjectMetadata m0 = item.GetMetadata("m0");
            ProjectMetadata m1 = item.GetMetadata("m1");

            ProjectItemDefinition definition = project.ItemDefinitions["i"];
            ProjectMetadata idm0 = definition.GetMetadata("m0");
            ProjectMetadata idm1 = definition.GetMetadata("m1");

            Assert.Equal(true, Object.ReferenceEquals(m0, idm0));
            Assert.Equal(false, Object.ReferenceEquals(m1, idm1));
        }

        /// <summary>
        /// Get metadata values inherited from item definitions
        /// </summary>
        [Fact]
        public void GetMetadataValuesFromDefinition()
        {
            string content = @"
                    <Project xmlns='http://schemas.microsoft.com/developer/msbuild/2003' >
                        <ItemDefinitionGroup>
                            <i>
                                <m0>v0</m0>
                                <m1>v1</m1>
                            </i>
                        </ItemDefinitionGroup>
                        <ItemGroup>
                            <i Include='i1'>
                                <m1>v1b</m1>
                                <m2>v2</m2>
                            </i>
                        </ItemGroup>
                    </Project>
                ";

            ProjectItem item = GetOneItem(content);

            Assert.Equal("v0", item.GetMetadataValue("m0"));
            Assert.Equal("v1b", item.GetMetadataValue("m1"));
            Assert.Equal("v2", item.GetMetadataValue("m2"));
        }

        /// <summary>
        /// Getting nonexistent metadata should return null
        /// </summary>
        [Fact]
        public void GetNonexistentMetadata()
        {
            ProjectItem item = GetOneItemFromFragment(@"<i Include='i0'/>");

            Assert.Equal(null, item.GetMetadata("m0"));
        }

        /// <summary>
        /// Getting value of nonexistent metadata should return String.Empty
        /// </summary>
        [Fact]
        public void GetNonexistentMetadataValue()
        {
            ProjectItem item = GetOneItemFromFragment(@"<i Include='i0'/>");

            Assert.Equal(String.Empty, item.GetMetadataValue("m0"));
        }

        /// <summary>
        /// Attempting to set metadata with an invalid XML name should fail
        /// </summary>
        [Fact]
        public void SetInvalidXmlNameMetadata()
        {
            Assert.Throws<ArgumentException>(() =>
            {
                ProjectItem item = GetOneItemFromFragment(@"<i Include='c:\foo\bar.baz'/>");

                item.SetMetadataValue("##invalid##", "x");
            }
           );
        }
        /// <summary>
        /// Attempting to set built-in metadata should fail
        /// </summary>
        [Fact]
        public void SetInvalidBuiltInMetadata()
        {
            Assert.Throws<ArgumentException>(() =>
            {
                ProjectItem item = GetOneItemFromFragment(@"<i Include='c:\foo\bar.baz'/>");

                item.SetMetadataValue("FullPath", "x");
            }
           );
        }
        /// <summary>
        /// Attempting to set reserved metadata should fail
        /// </summary>
        [Fact]
        public void SetInvalidReservedMetadata()
        {
            Assert.Throws<InvalidOperationException>(() =>
            {
                ProjectItem item = GetOneItemFromFragment(@"<i Include='c:\foo\bar.baz'/>");

                item.SetMetadataValue("Choose", "x");
            }
           );
        }
        /// <summary>
        /// Metadata enumerator should only return custom metadata
        /// </summary>
        [Fact]
        public void MetadataEnumeratorExcludesBuiltInMetadata()
        {
            ProjectItem item = GetOneItemFromFragment(@"<i Include='c:\foo\bar.baz'/>");

            Assert.Equal(false, item.Metadata.GetEnumerator().MoveNext());
        }

        /// <summary>
        /// Read off built-in metadata
        /// </summary>
        [Fact]
        public void BuiltInMetadata()
        {
            ProjectItem item =
                GetOneItemFromFragment(
                    NativeMethodsShared.IsWindows ? @"<i Include='c:\foo\bar.baz'/>" : @"<i Include='/foo/bar.baz'/>");

            // c:\foo\bar.baz - /foo/bar.baz   %(FullPath)         = full path of item
            // c:\ - /                         %(RootDir)          = root directory of item
            // bar                             %(Filename)         = item filename without extension
            // .baz                            %(Extension)        = item filename extension
            // c:\foo\ - /foo/                 %(RelativeDir)      = item directory as given in item-spec
            // foo\ - /foo/                    %(Directory)        = full path of item directory relative to root
            // []                              %(RecursiveDir)     = portion of item path that matched a recursive wildcard
            // c:\foo\bar.baz - /foo/bar.baz   %(Identity)         = item-spec as given
            // []                              %(ModifiedTime)     = last write time of item
            // []                              %(CreatedTime)      = creation time of item
            // []                              %(AccessedTime)     = last access time of item
            Assert.Equal(
                NativeMethodsShared.IsWindows ? @"c:\foo\bar.baz" : "/foo/bar.baz",
                item.GetMetadataValue("FullPath"));
            Assert.Equal(NativeMethodsShared.IsWindows ? @"c:\" : "/", item.GetMetadataValue("RootDir"));
            Assert.Equal(@"bar", item.GetMetadataValue("Filename"));
            Assert.Equal(@".baz", item.GetMetadataValue("Extension"));
            Assert.Equal(NativeMethodsShared.IsWindows ? @"c:\foo\" : "/foo/", item.GetMetadataValue("RelativeDir"));
            Assert.Equal(NativeMethodsShared.IsWindows ? @"foo\" : "foo/", item.GetMetadataValue("Directory"));
            Assert.Equal(String.Empty, item.GetMetadataValue("RecursiveDir"));
            Assert.Equal(
                NativeMethodsShared.IsWindows ? @"c:\foo\bar.baz" : "/foo/bar.baz",
                item.GetMetadataValue("Identity"));
        }

        /// <summary>
        /// Check file-timestamp related metadata
        /// </summary>
        [Fact]
        public void BuiltInMetadataTimes()
        {
            string path = null;
            string fileTimeFormat = "yyyy'-'MM'-'dd HH':'mm':'ss'.'fffffff";

            try
            {
                path = Microsoft.Build.Shared.FileUtilities.GetTemporaryFile();
                File.WriteAllText(path, String.Empty);
                FileInfo info = new FileInfo(path);

                ProjectItem item = GetOneItemFromFragment(@"<i Include='" + path + "'/>");

                Assert.Equal(info.LastWriteTime.ToString(fileTimeFormat), item.GetMetadataValue("ModifiedTime"));
                Assert.Equal(info.CreationTime.ToString(fileTimeFormat), item.GetMetadataValue("CreatedTime"));
                Assert.Equal(info.LastAccessTime.ToString(fileTimeFormat), item.GetMetadataValue("AccessedTime"));
            }
            finally
            {
                File.Delete(path);
            }
        }

        /// <summary>
        /// Test RecursiveDir metadata
        /// </summary>
        [Fact]
        public void RecursiveDirMetadata()
        {
            string directory = null;
            string subdirectory = null;
            string file = null;

            try
            {
                directory = Path.Combine(Path.GetTempPath(), "a");
                if (File.Exists(directory))
                {
                    File.Delete(directory);
                }

                subdirectory = Path.Combine(directory, "b");
                if (File.Exists(subdirectory))
                {
                    File.Delete(subdirectory);
                }

                file = Path.Combine(subdirectory, "c");
                Directory.CreateDirectory(subdirectory);

                File.WriteAllText(file, String.Empty);

                ProjectItem item =
                    GetOneItemFromFragment(
                        "<i Include='" + directory + (NativeMethodsShared.IsWindows ? @"\**\*'/>" : "/**/*'/>"));

                Assert.Equal(NativeMethodsShared.IsWindows ? @"b\" : "b/", item.GetMetadataValue("RecursiveDir"));
                Assert.Equal("c", item.GetMetadataValue("Filename"));
            }
            finally
            {
                File.Delete(file);
                FileUtilities.DeleteWithoutTrailingBackslash(subdirectory);
                FileUtilities.DeleteWithoutTrailingBackslash(directory);
            }
        }

        /// <summary>
        /// Correctly establish the "RecursiveDir" value when the include
        /// is semicolon separated.
        /// (This is what requires that the original include fragment [before wildcard
        /// expansion] is stored in the item.)
        /// </summary>
        [Fact]
        public void RecursiveDirWithSemicolonSeparatedInclude()
        {
            string directory = null;
            string subdirectory = null;
            string file = null;

            try
            {
                directory = Path.Combine(Path.GetTempPath(), "a");
                if (File.Exists(directory))
                {
                    File.Delete(directory);
                }

                subdirectory = Path.Combine(directory, "b");
                if (File.Exists(subdirectory))
                {
                    File.Delete(subdirectory);
                }

                file = Path.Combine(subdirectory, "c");
                Directory.CreateDirectory(subdirectory);

                File.WriteAllText(file, String.Empty);

                IList<ProjectItem> items = ObjectModelHelpers.GetItemsFromFragment("<i Include='i0;" + directory + (NativeMethodsShared.IsWindows ? @"\**\*;i2'/>" : "/**/*;i2'/>"));

                Assert.Equal(3, items.Count);
                Assert.Equal("i0", items[0].EvaluatedInclude);
                Assert.Equal(NativeMethodsShared.IsWindows ? @"b\" : "b/", items[1].GetMetadataValue("RecursiveDir"));
                Assert.Equal("i2", items[2].EvaluatedInclude);
            }
            finally
            {
                File.Delete(file);
                FileUtilities.DeleteWithoutTrailingBackslash(subdirectory);
                FileUtilities.DeleteWithoutTrailingBackslash(directory);
            }
        }

        /// <summary>
        /// Basic exclude case
        /// </summary>
        [Fact]
        public void Exclude()
        {
            IList<ProjectItem> items = ObjectModelHelpers.GetItemsFromFragment("<i Include='a;b' Exclude='b;c'/>");

            Assert.Equal(1, items.Count);
            Assert.Equal("a", items[0].EvaluatedInclude);
        }

        /// <summary>
        /// Exclude against an include with item vectors in it
        /// </summary>
        [Fact]
        public void ExcludeWithIncludeVector()
        {
            string content = @"
                    <Project xmlns='http://schemas.microsoft.com/developer/msbuild/2003' >
                        <ItemGroup>
                            <i Include='a;b;c'>
                            </i>
                        </ItemGroup>

                        <ItemGroup>
                            <i Include='x;y;z;@(i);u;v;w' Exclude='b;y;v'>
                            </i>
                        </ItemGroup>
                    </Project>
                ";

            IList<ProjectItem> items = ObjectModelHelpers.GetItems(content);

            // Should contain a, b, c, x, z, a, c, u, w
            Assert.Equal(9, items.Count);
            ObjectModelHelpers.AssertItems(new[] { "a", "b", "c", "x", "z", "a", "c", "u", "w" }, items);
        }

        /// <summary>
        /// Exclude with item vectors against an include with item vectors in it
        /// </summary>
        [Fact]
        public void ExcludeVectorWithIncludeVector()
        {
            string content = @"
                    <Project xmlns='http://schemas.microsoft.com/developer/msbuild/2003' >
                        <ItemGroup>
                            <i Include='a;b;c'>
                            </i>
                            <j Include='b;y;v' />
                        </ItemGroup>

                        <ItemGroup>
                            <i Include='x;y;z;@(i);u;v;w' Exclude='x;@(j);w'>
                            </i>
                        </ItemGroup>
                    </Project>
                ";

            IList<ProjectItem> items = ObjectModelHelpers.GetItems(content);

            // Should contain a, b, c, z, a, c, u
            Assert.Equal(7, items.Count);
            ObjectModelHelpers.AssertItems(new[] { "a", "b", "c", "z", "a", "c", "u" }, items);
        }

<<<<<<< HEAD
        private const string ExcludeWithWildCards = @"
                    <Project xmlns='http://schemas.microsoft.com/developer/msbuild/2003' >
                        <ItemGroup>
                            <i Include='{0}' Exclude='{1}'/>
                        </ItemGroup>
                    </Project>
                ";
        [Theory]
        [InlineData(
            ExcludeWithWildCards,
=======
        [Theory]
        // items as strings: escaped includes appear as unescaped
        [InlineData(ItemWithIncludeAndExclude,
            "%61;%62",
            "b",
            new string[0],
            new[] { "a" })]
        //// items as strings: escaped include matches non-escaped exclude
        [InlineData(ItemWithIncludeAndExclude,
            "%61",
            "a",
            new string[0],
            new string[0])]
        //// items as strings: non-escaped include matches escaped exclude
        [InlineData(ItemWithIncludeAndExclude,
            "a",
            "%61",
            new string[0],
            new string[0])]
        // items as strings: include with escaped wildcard and non-escaped wildcard matches exclude with escaped wildcard and non-escaped wildcard. Both are treated as values and not as globs
        [InlineData(ItemWithIncludeAndExclude,
            @"**/a%2Axb",
            @"**/a%2Axb",
            new string[0],
            new string[0])]
        // items as files: non-escaped wildcard include matches escaped non-wildcard character
        [InlineData(ItemWithIncludeAndExclude,
            "a?b",
            "a%40b",
            new[] { "acb", "a@b" },
            new[] { "acb" })]
       // items as files: non-escaped non-wildcard include matches escaped non-wildcard character
       [InlineData(ItemWithIncludeAndExclude,
           "acb;a@b",
           "a%40b",
           new string[0],
           new[] { "acb" })]
        // items as files: escaped wildcard include matches escaped non-wildcard exclude
        [InlineData(ItemWithIncludeAndExclude,
            "a%40*b",
            "a%40bb",
            new[] { "a@b", "a@ab", "a@bb" },
            new[] { "a@ab", "a@b" })]
        // items as files: escaped wildcard include matches escaped wildcard exclude
        [InlineData(ItemWithIncludeAndExclude,
            "a%40*b",
            "a%40?b",
            new[] { "a@b", "a@ab", "a@bb" },
            new[] { "a@b" })]
       // items as files: non-escaped recursive wildcard include matches escaped recursive wildcard exclude
       [InlineData(ItemWithIncludeAndExclude,
           @"**\a*b",
           @"**\a*%78b",
           new[] { "aab", "aaxb", @"dir\abb", @"dir\abxb" },
           new[] { "aab", @"dir\abb" })]
        // items as files: include with non-escaped glob does not match exclude with escaped wildcard character.
        // The exclude is treated as a literal and only matches against non-glob include fragments (i.e., against values and item references)
        [InlineData(ItemWithIncludeAndExclude,
            @"**\a*b;**\a%2Axb",
            @"**\a%2Axb",
            new[] { "aab", "aaxb", @"dir\abb", @"dir\abxb" },
            new[] { "aab", "aaxb", @"dir\abb", @"dir\abxb" })]
        public void IncludeExcludeWithEscapedCharacters(string projectContents, string includeString, string excludeString, string[] inputFiles, string[] expectedInclude)
        {
            TestIncludeExcludeWithDifferentSlashes(projectContents, includeString, excludeString, inputFiles, expectedInclude);
        }

        [Theory]
        [InlineData(ItemWithIncludeAndExclude,
>>>>>>> 82f27879
            "a.*",
            "*.1",
            new[] { "a.1", "a.2", "a.1" },
            new[] { "a.2" })]
<<<<<<< HEAD
        [InlineData(
            ExcludeWithWildCards,
=======
        [InlineData(ItemWithIncludeAndExclude,
>>>>>>> 82f27879
            @"**\*.cs",
            @"a\**",
            new[] { "1.cs", @"a\2.cs", @"a\b\3.cs", @"a\b\c\4.cs" },
            new[] { "1.cs" })]
<<<<<<< HEAD
        [InlineData(
            ExcludeWithWildCards,
=======
        [InlineData(ItemWithIncludeAndExclude,
>>>>>>> 82f27879
            @"**\*",
            @"**\b\**",
            new[] { "1.cs", @"a\2.cs", @"a\b\3.cs", @"a\b\c\4.cs" },
            new[] { "1.cs", @"a\2.cs", "build.proj" })]
<<<<<<< HEAD
        [InlineData(ExcludeWithWildCards,
=======
        [InlineData(ItemWithIncludeAndExclude,
>>>>>>> 82f27879
            @"**\*",
            @"**\b\**\*.cs",
            new[] { "1.cs", @"a\2.cs", @"a\b\3.cs", @"a\b\c\4.cs", @"a\b\c\5.txt" },
            new[] { "1.cs", @"a\2.cs", @"a\b\c\5.txt", "build.proj" })]
<<<<<<< HEAD
        [InlineData(
            ExcludeWithWildCards,
=======
        [InlineData(ItemWithIncludeAndExclude,
>>>>>>> 82f27879
            @"src\**\proj\**\*.cs",
            @"src\**\proj\**\none\**\*",
            new[]
            {
                "1.cs",
                @"src\2.cs",
                @"src\a\3.cs",
                @"src\proj\4.cs",
                @"src\proj\a\5.cs",
                @"src\a\proj\6.cs",
                @"src\a\proj\a\7.cs",
                @"src\proj\none\8.cs",
                @"src\proj\a\none\9.cs",
                @"src\proj\a\none\a\10.cs",
                @"src\a\proj\a\none\11.cs",
                @"src\a\proj\a\none\a\12.cs"
            },
            new[]
            {
                @"src\a\proj\6.cs",
                @"src\a\proj\a\7.cs",
                @"src\proj\4.cs",
                @"src\proj\a\5.cs"
            })]
<<<<<<< HEAD
        [InlineData(
            ExcludeWithWildCards,
=======
        [InlineData(ItemWithIncludeAndExclude,
>>>>>>> 82f27879
            @"**\*",
            "foo",
            new[]
            {
                "foo",
                @"a\foo",
                @"a\a\foo",
                @"a\b\foo",
            },
<<<<<<< HEAD
            new string[]
=======
            new []
>>>>>>> 82f27879
            {
                @"a\a\foo",
                @"a\b\foo",
                @"a\foo",
                "build.proj"
            })]
        public void ExcludeVectorWithWildCards(string projectContents, string includeString, string excludeString, string[] inputFiles, string[] expectedInclude)
        {
<<<<<<< HEAD
            //todo run the test twice with slashes and back-slashes when fixing https://github.com/Microsoft/msbuild/issues/724
            string root = "";
            try
            {
                string[] createdFiles;
                string projectFile;
                var formattedProjectContents = string.Format(projectContents, includeString, excludeString);

                root = Helpers.CreateProjectInTempDirectoryWithFiles(formattedProjectContents, inputFiles, out projectFile, out createdFiles);

                // on Unix, the glob expander returns paths with slashes instead of backslashes, therefore we must normalize the slashes when asserting
                ObjectModelHelpers.AssertItems(expectedInclude, new Project(projectFile).Items.ToList(), normalizeSlashes: true);
            }
            finally
            {
                ObjectModelHelpers.DeleteDirectory(root);
                Directory.Delete(root);
            }
=======
            TestIncludeExcludeWithDifferentSlashes(projectContents, includeString, excludeString, inputFiles, expectedInclude);
        }

        [Theory]
        [InlineData(ItemWithIncludeAndExclude,
            @"src/**/*.cs",
            new[]
            {
                @"src\a.cs",
                @"src\a\b\b.cs",
            },
            new[]
            {
                @"src/a.cs",
                @"src/a\b\b.cs",
            })]
        [InlineData(ItemWithIncludeAndExclude,
            @"src/test/**/*.cs",
            new[]
            {
                @"src\test\a.cs",
                @"src\test\a\b\c.cs",
            },
            new[]
            {
                @"src/test/a.cs",
                @"src/test/a\b\c.cs",
            })]
        [InlineData(ItemWithIncludeAndExclude,
            @"src/test/**/a/b/**/*.cs",
            new[]
            {
                @"src\test\dir\a\b\a.cs",
                @"src\test\dir\a\b\c\a.cs",
            },
            new[]
            {
                @"src/test/dir\a\b\a.cs",
                @"src/test/dir\a\b\c\a.cs",
            })]
        public void IncludeWithWildcardShouldPreserveUserSlashesInFixedDirPart(string projectContents, string includeString, string[] inputFiles, string[] expectedInclude)
        {
            TestIncludeExclude(projectContents, inputFiles, expectedInclude, includeString, "");
        }

        private static void TestIncludeExcludeWithDifferentSlashes(string projectContents, string includeString, string excludeString, string[] inputFiles, string[] expectedInclude)
        {
            Action<string, string> runTest = (include, exclude) =>
            {
                TestIncludeExclude(projectContents, inputFiles, expectedInclude, include, exclude, normalizeSlashes: true);
            };

            var includeWithForwardSlash = Helpers.ToForwardSlash(includeString);
            var excludeWithForwardSlash = Helpers.ToForwardSlash(excludeString);

            runTest(includeString, excludeString);
            runTest(includeWithForwardSlash, excludeWithForwardSlash);
            runTest(includeString, excludeWithForwardSlash);
            runTest(includeWithForwardSlash, excludeString);
        }

        private static void TestIncludeExclude(string projectContents, string[] inputFiles, string[] expectedInclude, string include, string exclude, bool normalizeSlashes = false)
        {
            var formattedProjectContents = string.Format(projectContents, include, exclude);
            ObjectModelHelpers.AssertItemEvaluation(formattedProjectContents, inputFiles, expectedInclude, expectedMetadataPerItem: null, normalizeSlashes: normalizeSlashes);
        }

        [Theory]
        [InlineData(ItemWithIncludeAndExclude,
            @"**\*",
            "foo",
            new[]
            {
                "foo",
                @"a\foo",
                @"a\a\foo",
                @"a\b\foo",
            },
            new[]
            {
                @"a\a\foo",
                @"a\b\foo",
                @"a\foo",
                "build.proj"
            })]
        public void IncludeShouldPreserveUserSlashes(string projectContents, string includeString, string excludeString, string[] inputFiles, string[] expectedInclude)
        {
            //TestIncludeExcludeWithDifferentSlashes(projectContents, includeString, excludeString, inputFiles, expectedInclude);
>>>>>>> 82f27879
        }

        /// <summary>
        /// Expression like @(x) should clone metadata, but metadata should still point at the original XML objects
        /// </summary>
        [Fact]
        public void CopyFromWithItemListExpressionClonesMetadata()
        {
            string content = @"
                    <Project xmlns='http://schemas.microsoft.com/developer/msbuild/2003' >
                        <ItemGroup>
                          <i Include='i1'>
                            <m>m1</m>
                          </i>
                          <j Include='@(i)'/>
                        </ItemGroup>
                    </Project>
                ";

            Project project = new Project(XmlReader.Create(new StringReader(content)));

            project.GetItems("i").First().SetMetadataValue("m", "m2");

            ProjectItem item1 = project.GetItems("i").First();
            ProjectItem item2 = project.GetItems("j").First();

            Assert.Equal("m2", item1.GetMetadataValue("m"));
            Assert.Equal("m1", item2.GetMetadataValue("m"));

            // Should still point at the same XML items
            Assert.Equal(true, Object.ReferenceEquals(item1.GetMetadata("m").Xml, item2.GetMetadata("m").Xml));
        }

        /// <summary>
        /// Expression like @(x) should not clone metadata, even if the item type is different.
        /// It's obvious that it shouldn't clone it if the item type is the same.
        /// If it is different, it doesn't clone it for performance; even if the item definition metadata
        /// changes later (this is design time), the inheritors of that item definition type 
        /// (even those that have subsequently been transformed to a different itemtype) should see
        /// the changes, by design.
        /// Just to make sure we don't change that behavior, we test it here.
        /// </summary>
        [Fact]
        public void CopyFromWithItemListExpressionDoesNotCloneDefinitionMetadata()
        {
            string content = @"
                    <Project xmlns='http://schemas.microsoft.com/developer/msbuild/2003' >
                        <ItemDefinitionGroup>
                          <i>
                            <m>m1</m>
                          </i>
                        </ItemDefinitionGroup>
                        <ItemGroup>
                          <i Include='i1'/>
                          <i Include='@(i)'/>
                          <i Include=""@(i->'%(identity)')"" /><!-- this will have two items, so setting metadata will split it -->
                          <j Include='@(i)'/>
                        </ItemGroup>
                    </Project>
                ";

            Project project = new Project(XmlReader.Create(new StringReader(content)));

            ProjectItem item1 = project.GetItems("i").First();
            ProjectItem item1b = project.GetItems("i").ElementAt(1);
            ProjectItem item1c = project.GetItems("i").ElementAt(2);
            ProjectItem item2 = project.GetItems("j").First();

            Assert.Equal("m1", item1.GetMetadataValue("m"));
            Assert.Equal("m1", item1b.GetMetadataValue("m"));
            Assert.Equal("m1", item1c.GetMetadataValue("m"));
            Assert.Equal("m1", item2.GetMetadataValue("m"));

            project.ItemDefinitions["i"].SetMetadataValue("m", "m2");

            // All the items will see this change
            Assert.Equal("m2", item1.GetMetadataValue("m"));
            Assert.Equal("m2", item1b.GetMetadataValue("m"));
            Assert.Equal("m2", item1c.GetMetadataValue("m"));
            Assert.Equal("m2", item2.GetMetadataValue("m"));

            // And verify we're not still pointing to the definition metadata objects
            item1.SetMetadataValue("m", "m3");
            item1b.SetMetadataValue("m", "m4");
            item1c.SetMetadataValue("m", "m5");
            item2.SetMetadataValue("m", "m6");

            Assert.Equal("m2", project.ItemDefinitions["i"].GetMetadataValue("m")); // Should not have been affected
        }

        /// <summary>
        /// Expression like @(x) should not clone metadata, for perf. See comment on test above.
        /// </summary>
        [Fact]
        public void CopyFromWithItemListExpressionClonesDefinitionMetadata_Variation()
        {
            string content = @"
                    <Project xmlns='http://schemas.microsoft.com/developer/msbuild/2003' >
                        <ItemDefinitionGroup>
                          <i>
                            <m>m1</m>
                          </i>
                        </ItemDefinitionGroup>
                        <ItemGroup>
                          <i Include='i1'/>
                          <i Include=""@(i->'%(identity)')"" /><!-- this will have one item-->
                          <j Include='@(i)'/>
                        </ItemGroup>
                    </Project>
                ";

            Project project = new Project(XmlReader.Create(new StringReader(content)));

            ProjectItem item1 = project.GetItems("i").First();
            ProjectItem item1b = project.GetItems("i").ElementAt(1);
            ProjectItem item2 = project.GetItems("j").First();

            Assert.Equal("m1", item1.GetMetadataValue("m"));
            Assert.Equal("m1", item1b.GetMetadataValue("m"));
            Assert.Equal("m1", item2.GetMetadataValue("m"));

            project.ItemDefinitions["i"].SetMetadataValue("m", "m2");

            // The items should all see this change
            Assert.Equal("m2", item1.GetMetadataValue("m"));
            Assert.Equal("m2", item1b.GetMetadataValue("m"));
            Assert.Equal("m2", item2.GetMetadataValue("m"));

            // And verify we're not still pointing to the definition metadata objects
            item1.SetMetadataValue("m", "m3");
            item1b.SetMetadataValue("m", "m4");
            item2.SetMetadataValue("m", "m6");

            Assert.Equal("m2", project.ItemDefinitions["i"].GetMetadataValue("m")); // Should not have been affected
        }

        /// <summary>
        /// Repeated copying of items with item definitions should cause the following order of precedence:
        /// 1) direct metadata on the item
        /// 2) item definition metadata on the very first item in the chain
        /// 3) item definition on the next item, and so on until
        /// 4) item definition metadata on the destination item itself
        /// </summary>
        [Fact]
        public void CopyWithItemDefinition()
        {
            string content = @"
                    <Project xmlns='http://schemas.microsoft.com/developer/msbuild/2003' >
                        <ItemDefinitionGroup>
                          <i>
                            <l>l1</l>
                            <m>m1</m>
                            <n>n1</n>
                          </i>
                          <j>
                            <m>m2</m>
                            <o>o2</o>
                            <p>p2</p>
                          </j>
                          <k>
                            <n>n3</n>
                          </k>
                          <l/>
                        </ItemDefinitionGroup>
                        <ItemGroup>
                          <i Include='i1'>
                            <l>l0</l>
                          </i>
                          <j Include='@(i)'/>
                          <k Include='@(j)'>
                            <p>p4</p>
                          </k>
                          <l Include='@(k);l1'/>
                          <m Include='@(l)'>
                            <o>o4</o>
                          </m>
                        </ItemGroup>
                    </Project>
                ";

            Project project = new Project(XmlReader.Create(new StringReader(content)));

            Assert.Equal("l0", project.GetItems("i").First().GetMetadataValue("l"));
            Assert.Equal("m1", project.GetItems("i").First().GetMetadataValue("m"));
            Assert.Equal("n1", project.GetItems("i").First().GetMetadataValue("n"));
            Assert.Equal("", project.GetItems("i").First().GetMetadataValue("o"));
            Assert.Equal("", project.GetItems("i").First().GetMetadataValue("p"));

            Assert.Equal("l0", project.GetItems("j").First().GetMetadataValue("l"));
            Assert.Equal("m1", project.GetItems("j").First().GetMetadataValue("m"));
            Assert.Equal("n1", project.GetItems("j").First().GetMetadataValue("n"));
            Assert.Equal("o2", project.GetItems("j").First().GetMetadataValue("o"));
            Assert.Equal("p2", project.GetItems("j").First().GetMetadataValue("p"));

            Assert.Equal("l0", project.GetItems("k").First().GetMetadataValue("l"));
            Assert.Equal("m1", project.GetItems("k").First().GetMetadataValue("m"));
            Assert.Equal("n1", project.GetItems("k").First().GetMetadataValue("n"));
            Assert.Equal("o2", project.GetItems("k").First().GetMetadataValue("o"));
            Assert.Equal("p4", project.GetItems("k").First().GetMetadataValue("p"));

            Assert.Equal("l0", project.GetItems("l").First().GetMetadataValue("l"));
            Assert.Equal("m1", project.GetItems("l").First().GetMetadataValue("m"));
            Assert.Equal("n1", project.GetItems("l").First().GetMetadataValue("n"));
            Assert.Equal("o2", project.GetItems("l").First().GetMetadataValue("o"));
            Assert.Equal("p4", project.GetItems("l").First().GetMetadataValue("p"));

            Assert.Equal("", project.GetItems("l").ElementAt(1).GetMetadataValue("l"));
            Assert.Equal("", project.GetItems("l").ElementAt(1).GetMetadataValue("m"));
            Assert.Equal("", project.GetItems("l").ElementAt(1).GetMetadataValue("n"));
            Assert.Equal("", project.GetItems("l").ElementAt(1).GetMetadataValue("o"));
            Assert.Equal("", project.GetItems("l").ElementAt(1).GetMetadataValue("p"));

            Assert.Equal("l0", project.GetItems("m").First().GetMetadataValue("l"));
            Assert.Equal("m1", project.GetItems("m").First().GetMetadataValue("m"));
            Assert.Equal("n1", project.GetItems("m").First().GetMetadataValue("n"));
            Assert.Equal("o4", project.GetItems("m").First().GetMetadataValue("o"));
            Assert.Equal("p4", project.GetItems("m").First().GetMetadataValue("p"));

            Assert.Equal("", project.GetItems("m").ElementAt(1).GetMetadataValue("l"));
            Assert.Equal("", project.GetItems("m").ElementAt(1).GetMetadataValue("m"));
            Assert.Equal("", project.GetItems("m").ElementAt(1).GetMetadataValue("n"));
            Assert.Equal("o4", project.GetItems("m").ElementAt(1).GetMetadataValue("o"));
            Assert.Equal("", project.GetItems("m").ElementAt(1).GetMetadataValue("p"));

            // Should still point at the same XML metadata
            Assert.Equal(true, Object.ReferenceEquals(project.GetItems("i").First().GetMetadata("l").Xml, project.GetItems("m").First().GetMetadata("l").Xml));
            Assert.Equal(true, Object.ReferenceEquals(project.GetItems("i").First().GetMetadata("m").Xml, project.GetItems("m").First().GetMetadata("m").Xml));
            Assert.Equal(true, Object.ReferenceEquals(project.GetItems("i").First().GetMetadata("n").Xml, project.GetItems("m").First().GetMetadata("n").Xml));
            Assert.Equal(true, Object.ReferenceEquals(project.GetItems("j").First().GetMetadata("o").Xml, project.GetItems("k").First().GetMetadata("o").Xml));
            Assert.Equal(true, Object.ReferenceEquals(project.GetItems("k").First().GetMetadata("p").Xml, project.GetItems("m").First().GetMetadata("p").Xml));
            Assert.Equal(true, !Object.ReferenceEquals(project.GetItems("j").First().GetMetadata("p").Xml, project.GetItems("m").First().GetMetadata("p").Xml));
        }

        /// <summary>
        /// Repeated copying of items with item definitions should cause the following order of precedence:
        /// 1) direct metadata on the item
        /// 2) item definition metadata on the very first item in the chain
        /// 3) item definition on the next item, and so on until
        /// 4) item definition metadata on the destination item itself
        /// </summary>
        [Fact]
        public void CopyWithItemDefinition2()
        {
            string content = @"
                    <Project xmlns='http://schemas.microsoft.com/developer/msbuild/2003' >
                        <ItemDefinitionGroup>
                          <i>
                            <l>l1</l>
                            <m>m1</m>
                            <n>n1</n>
                          </i>
                          <j>
                            <m>m2</m>
                            <o>o2</o>
                            <p>p2</p>
                          </j>
                          <k>
                            <n>n3</n>
                          </k>
                          <l/>
                        </ItemDefinitionGroup>
                        <ItemGroup>
                          <i Include='i1'>
                            <l>l0</l>
                          </i>
                          <j Include='@(i)'/>
                          <k Include='@(j)'>
                            <p>p4</p>
                          </k>
                          <l Include='@(k);l1'/>
                          <m Include='@(l)'>
                            <o>o4</o>
                          </m>
                        </ItemGroup>
                    </Project>
                ";

            Project project = new Project(XmlReader.Create(new StringReader(content)));

            Assert.Equal("l0", project.GetItems("i").First().GetMetadataValue("l"));
            Assert.Equal("m1", project.GetItems("i").First().GetMetadataValue("m"));
            Assert.Equal("n1", project.GetItems("i").First().GetMetadataValue("n"));
            Assert.Equal("", project.GetItems("i").First().GetMetadataValue("o"));
            Assert.Equal("", project.GetItems("i").First().GetMetadataValue("p"));

            Assert.Equal("l0", project.GetItems("j").First().GetMetadataValue("l"));
            Assert.Equal("m1", project.GetItems("j").First().GetMetadataValue("m"));
            Assert.Equal("n1", project.GetItems("j").First().GetMetadataValue("n"));
            Assert.Equal("o2", project.GetItems("j").First().GetMetadataValue("o"));
            Assert.Equal("p2", project.GetItems("j").First().GetMetadataValue("p"));

            Assert.Equal("l0", project.GetItems("k").First().GetMetadataValue("l"));
            Assert.Equal("m1", project.GetItems("k").First().GetMetadataValue("m"));
            Assert.Equal("n1", project.GetItems("k").First().GetMetadataValue("n"));
            Assert.Equal("o2", project.GetItems("k").First().GetMetadataValue("o"));
            Assert.Equal("p4", project.GetItems("k").First().GetMetadataValue("p"));

            Assert.Equal("l0", project.GetItems("l").First().GetMetadataValue("l"));
            Assert.Equal("m1", project.GetItems("l").First().GetMetadataValue("m"));
            Assert.Equal("n1", project.GetItems("l").First().GetMetadataValue("n"));
            Assert.Equal("o2", project.GetItems("l").First().GetMetadataValue("o"));
            Assert.Equal("p4", project.GetItems("l").First().GetMetadataValue("p"));

            Assert.Equal("", project.GetItems("l").ElementAt(1).GetMetadataValue("l"));
            Assert.Equal("", project.GetItems("l").ElementAt(1).GetMetadataValue("m"));
            Assert.Equal("", project.GetItems("l").ElementAt(1).GetMetadataValue("n"));
            Assert.Equal("", project.GetItems("l").ElementAt(1).GetMetadataValue("o"));
            Assert.Equal("", project.GetItems("l").ElementAt(1).GetMetadataValue("p"));

            Assert.Equal("l0", project.GetItems("m").First().GetMetadataValue("l"));
            Assert.Equal("m1", project.GetItems("m").First().GetMetadataValue("m"));
            Assert.Equal("n1", project.GetItems("m").First().GetMetadataValue("n"));
            Assert.Equal("o4", project.GetItems("m").First().GetMetadataValue("o"));
            Assert.Equal("p4", project.GetItems("m").First().GetMetadataValue("p"));

            Assert.Equal("", project.GetItems("m").ElementAt(1).GetMetadataValue("l"));
            Assert.Equal("", project.GetItems("m").ElementAt(1).GetMetadataValue("m"));
            Assert.Equal("", project.GetItems("m").ElementAt(1).GetMetadataValue("n"));
            Assert.Equal("o4", project.GetItems("m").ElementAt(1).GetMetadataValue("o"));
            Assert.Equal("", project.GetItems("m").ElementAt(1).GetMetadataValue("p"));

            // Should still point at the same XML metadata
            Assert.Equal(true, Object.ReferenceEquals(project.GetItems("i").First().GetMetadata("l").Xml, project.GetItems("m").First().GetMetadata("l").Xml));
            Assert.Equal(true, Object.ReferenceEquals(project.GetItems("i").First().GetMetadata("m").Xml, project.GetItems("m").First().GetMetadata("m").Xml));
            Assert.Equal(true, Object.ReferenceEquals(project.GetItems("i").First().GetMetadata("n").Xml, project.GetItems("m").First().GetMetadata("n").Xml));
            Assert.Equal(true, Object.ReferenceEquals(project.GetItems("j").First().GetMetadata("o").Xml, project.GetItems("k").First().GetMetadata("o").Xml));
            Assert.Equal(true, Object.ReferenceEquals(project.GetItems("k").First().GetMetadata("p").Xml, project.GetItems("m").First().GetMetadata("p").Xml));
            Assert.Equal(true, !Object.ReferenceEquals(project.GetItems("j").First().GetMetadata("p").Xml, project.GetItems("m").First().GetMetadata("p").Xml));
        }

        /// <summary>
        /// Metadata on items can refer to metadata above
        /// </summary>
        [Fact]
        public void MetadataReferringToMetadataAbove()
        {
            string content = @"
                    <Project xmlns='http://schemas.microsoft.com/developer/msbuild/2003' >
                        <ItemGroup>
                            <i Include='i1'>
                                <m1>v1</m1>
                                <m2>%(m1);v2;%(m0)</m2>
                            </i>
                        </ItemGroup>
                    </Project>
                ";

            ProjectItem item = GetOneItem(content);

            var itemMetadata = Helpers.MakeList(item.Metadata);
            Assert.Equal(2, itemMetadata.Count);
            Assert.Equal("v1;v2;", item.GetMetadataValue("m2"));
        }

        /// <summary>
        /// Built-in metadata should work, too.
        /// NOTE: To work properly, this should batch. This is a temporary "patch" to make it work for now.
        /// It will only give correct results if there is exactly one item in the Include. Otherwise Batching would be needed.
        /// </summary>
        [Fact]
        public void BuiltInMetadataExpression()
        {
            string content = @"
                    <Project xmlns='http://schemas.microsoft.com/developer/msbuild/2003' >
                        <ItemGroup>
                            <i Include='i1'>
                                <m>%(Identity)</m>
                            </i>
                        </ItemGroup>
                    </Project>
                ";

            ProjectItem item = GetOneItem(content);

            Assert.Equal("i1", item.GetMetadataValue("m"));
        }

        /// <summary>
        /// Qualified built in metadata should work
        /// </summary>
        [Fact]
        public void BuiltInQualifiedMetadataExpression()
        {
            string content = @"
                    <Project xmlns='http://schemas.microsoft.com/developer/msbuild/2003' >
                        <ItemGroup>
                            <i Include='i1'>
                                <m>%(i.Identity)</m>
                            </i>
                        </ItemGroup>
                    </Project>
                ";

            ProjectItem item = GetOneItem(content);

            Assert.Equal("i1", item.GetMetadataValue("m"));
        }

        /// <summary>
        /// Mis-qualified built in metadata should not work
        /// </summary>
        [Fact]
        public void BuiltInMisqualifiedMetadataExpression()
        {
            string content = @"
                    <Project xmlns='http://schemas.microsoft.com/developer/msbuild/2003' >
                        <ItemGroup>
                            <i Include='i1'>
                                <m>%(j.Identity)</m>
                            </i>
                        </ItemGroup>
                    </Project>
                ";

            ProjectItem item = GetOneItem(content);

            Assert.Equal(String.Empty, item.GetMetadataValue("m"));
        }

        /// <summary>
        /// Metadata condition should work correctly with built-in metadata 
        /// </summary>
        [Fact]
        public void BuiltInMetadataInMetadataCondition()
        {
            string content = @"
                    <Project xmlns='http://schemas.microsoft.com/developer/msbuild/2003' >
                        <ItemGroup>
                            <i Include='i1'>
                                <m Condition=""'%(Identity)'=='i1'"">m1</m>
                                <n Condition=""'%(Identity)'=='i2'"">n1</n>
                            </i>
                        </ItemGroup>
                    </Project>
                ";

            ProjectItem item = GetOneItem(content);

            Assert.Equal("m1", item.GetMetadataValue("m"));
            Assert.Equal(String.Empty, item.GetMetadataValue("n"));
        }

        /// <summary>
        /// Metadata on item condition not allowed (currently)
        /// </summary>
        [Fact]
        public void BuiltInMetadataInItemCondition()
        {
            Assert.Throws<InvalidProjectFileException>(() =>
            {
                string content = @"
                    <Project xmlns='http://schemas.microsoft.com/developer/msbuild/2003' >
                        <ItemGroup>
                            <i Include='i1' Condition=""'%(Identity)'=='i1'/>
                        </ItemGroup>
                    </Project>
                ";

                GetOneItem(content);
            }
           );
        }
        /// <summary>
        /// Two items should each get their own values for built-in metadata
        /// </summary>
        [Fact]
        public void BuiltInMetadataTwoItems()
        {
            string content = @"
                    <Project xmlns='http://schemas.microsoft.com/developer/msbuild/2003' >
                        <ItemGroup>
                            <i Include='i1.cpp;" + (NativeMethodsShared.IsWindows ? @"c:\bar\i2.cpp" : "/bar/i2.cpp") + @"'>
                                <m>%(Filename).obj</m>
                            </i>
                        </ItemGroup>
                    </Project>
                ";

            IList<ProjectItem> items = ObjectModelHelpers.GetItems(content);

            Assert.Equal(@"i1.obj", items[0].GetMetadataValue("m"));
            Assert.Equal(@"i2.obj", items[1].GetMetadataValue("m"));
        }

        /// <summary>
        /// Items from another list, but with different metadata
        /// </summary>
        [Fact]
        public void DifferentMetadataItemsFromOtherList()
        {
            string content = @"
                    <Project xmlns='http://schemas.microsoft.com/developer/msbuild/2003' >
                        <ItemGroup>
                            <h Include='h0'>
                                <m>m1</m>
                            </h>
                            <h Include='h1'/>

                            <i Include='@(h)'>
                                <m>%(m)</m>
                            </i>
                        </ItemGroup>
                    </Project>
                ";

            IList<ProjectItem> items = ObjectModelHelpers.GetItems(content);

            Assert.Equal(@"m1", items[0].GetMetadataValue("m"));
            Assert.Equal(String.Empty, items[1].GetMetadataValue("m"));
        }

        /// <summary>
        /// Items from another list, but with different metadata
        /// </summary>
        [Fact]
        public void DifferentBuiltInMetadataItemsFromOtherList()
        {
            string content = @"
                    <Project xmlns='http://schemas.microsoft.com/developer/msbuild/2003' >
                        <ItemGroup>
                            <h Include='h0.x'/>
                            <h Include='h1.y'/>

                            <i Include='@(h)'>
                                <m>%(extension)</m>
                            </i>
                        </ItemGroup>
                    </Project>
                ";

            IList<ProjectItem> items = ObjectModelHelpers.GetItems(content);

            Assert.Equal(@".x", items[0].GetMetadataValue("m"));
            Assert.Equal(@".y", items[1].GetMetadataValue("m"));
        }

        /// <summary>
        /// Two items coming from a transform
        /// </summary>
        [Fact]
        public void BuiltInMetadataTransformInInclude()
        {
            string content = @"
                    <Project xmlns='http://schemas.microsoft.com/developer/msbuild/2003' >
                        <ItemGroup>
                            <h Include='h0'/>
                            <h Include='h1'/>

                            <i Include=""@(h->'%(Identity).baz')"">
                                <m>%(Filename)%(Extension).obj</m>
                            </i>
                        </ItemGroup>
                    </Project>
                ";

            IList<ProjectItem> items = ObjectModelHelpers.GetItems(content);

            Assert.Equal(@"h0.baz.obj", items[0].GetMetadataValue("m"));
            Assert.Equal(@"h1.baz.obj", items[1].GetMetadataValue("m"));
        }

        /// <summary>
        /// Transform in the metadata value; no bare metadata involved
        /// </summary>
        [Fact]
        public void BuiltInMetadataTransformInMetadataValue()
        {
            string content = @"
                    <Project xmlns='http://schemas.microsoft.com/developer/msbuild/2003' >
                        <ItemGroup>
                            <h Include='h0'/>
                            <h Include='h1'/>
                            <i Include='i0'/>
                            <i Include='i1;i2'>
                                <m>@(i);@(h->'%(Filename)')</m>
                            </i>
                        </ItemGroup>
                    </Project>
                ";

            IList<ProjectItem> items = ObjectModelHelpers.GetItems(content);

            Assert.Equal(@"i0;h0;h1", items[1].GetMetadataValue("m"));
            Assert.Equal(@"i0;h0;h1", items[2].GetMetadataValue("m"));
        }

        /// <summary>
        /// Transform in the metadata value; bare metadata involved
        /// </summary>
        [Fact]
        public void BuiltInMetadataTransformInMetadataValueBareMetadataPresent()
        {
            string content = @"
                    <Project xmlns='http://schemas.microsoft.com/developer/msbuild/2003' >
                        <ItemGroup>
                            <h Include='h0'/>
                            <h Include='h1'/>
                            <i Include='i0.x'/>
                            <i Include='i1.y;i2'>
                                <m>@(i);@(h->'%(Filename)');%(Extension)</m>
                            </i>
                        </ItemGroup>
                    </Project>
                ";

            IList<ProjectItem> items = ObjectModelHelpers.GetItems(content);

            Assert.Equal(@"i0.x;h0;h1;.y", items[1].GetMetadataValue("m"));
            Assert.Equal(@"i0.x;h0;h1;", items[2].GetMetadataValue("m"));
        }

        /// <summary>
        /// Metadata on items can refer to item lists
        /// </summary>
        [Fact]
        public void MetadataValueReferringToItems()
        {
            string content = @"
                    <Project xmlns='http://schemas.microsoft.com/developer/msbuild/2003' >
                        <ItemGroup>
                            <h Include='h0'/>
                            <i Include='i0'/>
                            <i Include='i1'>
                                <m1>@(h);@(i)</m1>
                            </i>
                        </ItemGroup>
                    </Project>
                ";

            IList<ProjectItem> items = ObjectModelHelpers.GetItems(content);

            Assert.Equal("h0;i0", items[1].GetMetadataValue("m1"));
        }

        /// <summary>
        /// Metadata on items' conditions can refer to item lists
        /// </summary>
        [Fact]
        public void MetadataConditionReferringToItems()
        {
            string content = @"
                    <Project xmlns='http://schemas.microsoft.com/developer/msbuild/2003' >
                        <ItemGroup>
                            <h Include='h0'/>
                            <i Include='i0'/>
                            <i Include='i1'>
                                <m1 Condition=""'@(h)'=='h0' and '@(i)'=='i0'"">v1</m1>
                                <m2 Condition=""'@(h)'!='h0' or '@(i)'!='i0'"">v2</m2>
                            </i>
                        </ItemGroup>
                    </Project>
                ";

            IList<ProjectItem> items = ObjectModelHelpers.GetItems(content);

            Assert.Equal("v1", items[1].GetMetadataValue("m1"));
            Assert.Equal(String.Empty, items[1].GetMetadataValue("m2"));
        }

        /// <summary>
        /// Metadata on items' conditions can refer to other metadata
        /// </summary>
        [Fact]
        public void MetadataConditionReferringToMetadataOnSameItem()
        {
            string content = @"
                    <Project xmlns='http://schemas.microsoft.com/developer/msbuild/2003' >
                        <ItemGroup>
                            <i Include='i1'>
                                <m0>0</m0>
                                <m1 Condition=""'%(m0)'=='0'"">1</m1>
                                <m2 Condition=""'%(m0)'=='3'"">2</m2>
                            </i>
                        </ItemGroup>
                    </Project>
                ";

            IList<ProjectItem> items = ObjectModelHelpers.GetItems(content);

            Assert.Equal("0", items[0].GetMetadataValue("m0"));
            Assert.Equal("1", items[0].GetMetadataValue("m1"));
            Assert.Equal(String.Empty, items[0].GetMetadataValue("m2"));
        }

        /// <summary>
        /// Remove a metadatum
        /// </summary>
        [Fact]
        public void RemoveMetadata()
        {
            Project project = new Project();
            ProjectItem item = project.AddItem("i", "i1")[0];
            item.SetMetadataValue("m", "m1");
            project.ReevaluateIfNecessary();

            bool found = item.RemoveMetadata("m");

            Assert.Equal(true, found);
            Assert.Equal(true, project.IsDirty);
            Assert.Equal(String.Empty, item.GetMetadataValue("m"));
            Assert.Equal(0, Helpers.Count(item.Xml.Metadata));
        }

        /// <summary>
        /// Attempt to remove a metadatum originating from an item definition.
        /// Should fail if it was not overridden.
        /// </summary>
        [Fact]
        public void RemoveItemDefinitionMetadataMasked()
        {
            ProjectRootElement xml = ProjectRootElement.Create();
            xml.AddItemDefinition("i").AddMetadata("m", "m1");
            xml.AddItem("i", "i1").AddMetadata("m", "m2");
            Project project = new Project(xml);
            ProjectItem item = Helpers.GetFirst(project.GetItems("i"));

            bool found = item.RemoveMetadata("m");
            Assert.Equal(true, found);
            Assert.Equal(0, item.DirectMetadataCount);
            Assert.Equal(0, Helpers.Count(item.DirectMetadata));
            Assert.Equal("m1", item.GetMetadataValue("m")); // Now originating from definition!
            Assert.Equal(true, project.IsDirty);
            Assert.Equal(0, item.Xml.Count);
        }

        /// <summary>
        /// Attempt to remove a metadatum originating from an item definition.
        /// Should fail if it was not overridden.
        /// </summary>
        [Fact]
        public void RemoveItemDefinitionMetadataNotMasked()
        {
            Assert.Throws<InvalidOperationException>(() =>
            {
                ProjectRootElement xml = ProjectRootElement.Create();
                xml.AddItemDefinition("i").AddMetadata("m", "m1");
                xml.AddItem("i", "i1");
                Project project = new Project(xml);
                ProjectItem item = Helpers.GetFirst(project.GetItems("i"));

                item.RemoveMetadata("m"); // Should throw
            }
           );
        }
        /// <summary>
        /// Remove a nonexistent metadatum
        /// </summary>
        [Fact]
        public void RemoveNonexistentMetadata()
        {
            Project project = new Project();
            ProjectItem item = project.AddItem("i", "i1")[0];
            project.ReevaluateIfNecessary();

            bool found = item.RemoveMetadata("m");

            Assert.Equal(false, found);
            Assert.Equal(false, project.IsDirty);
        }

        /// <summary>
        /// Tests removing built-in metadata.
        /// </summary>
        [Fact]
        public void RemoveBuiltInMetadata()
        {
            Assert.Throws<ArgumentException>(() =>
            {
                ProjectRootElement xml = ProjectRootElement.Create();
                xml.AddItem("i", "i1");
                Project project = new Project(xml);
                ProjectItem item = Helpers.GetFirst(project.GetItems("i"));

                // This should throw
                item.RemoveMetadata("FullPath");
            }
           );
        }
        /// <summary>
        /// Simple rename
        /// </summary>
        [Fact]
        public void Rename()
        {
            Project project = new Project();
            ProjectItem item = project.AddItem("i", "i1")[0];
            project.ReevaluateIfNecessary();

            // populate built in metadata cache for this item, to verify the cache is cleared out by the rename
            Assert.Equal("i1", item.GetMetadataValue("FileName"));

            item.Rename("i2");

            Assert.Equal("i2", item.Xml.Include);
            Assert.Equal("i2", item.EvaluatedInclude);
            Assert.Equal(true, project.IsDirty);
            Assert.Equal("i2", item.GetMetadataValue("FileName"));
        }

        /// <summary>
        /// Verifies that renaming a ProjectItem whose xml backing is a wildcard doesn't corrupt
        /// the MSBuild evaluation data.
        /// </summary>
        [Fact]
        [Trait("Category", "netcore-osx-failing")]
        public void RenameItemInProjectWithWildcards()
        {
            string projectDirectory = Path.Combine(Path.GetTempPath(), Path.GetRandomFileName());
            Directory.CreateDirectory(projectDirectory);
            try
            {
                string sourceFile = Path.Combine(projectDirectory, "a.cs");
                string renamedSourceFile = Path.Combine(projectDirectory, "b.cs");
                File.Create(sourceFile).Dispose();
                var project = new Project();
                project.AddItem("File", "*.cs");
                project.FullPath = Path.Combine(projectDirectory, "test.proj"); // assign a path so the wildcards can lock onto something.
                project.ReevaluateIfNecessary();

                var projectItem = project.Items.Single();
                Assert.Equal(Path.GetFileName(sourceFile), projectItem.EvaluatedInclude);
                Assert.Same(projectItem, project.GetItemsByEvaluatedInclude(projectItem.EvaluatedInclude).Single());
                projectItem.Rename(Path.GetFileName(renamedSourceFile));
                File.Move(sourceFile, renamedSourceFile); // repro w/ or w/o this
                project.ReevaluateIfNecessary();
                projectItem = project.Items.Single();
                Assert.Equal(Path.GetFileName(renamedSourceFile), projectItem.EvaluatedInclude);
                Assert.Same(projectItem, project.GetItemsByEvaluatedInclude(projectItem.EvaluatedInclude).Single());
            }
            finally
            {
                FileUtilities.DeleteWithoutTrailingBackslash(projectDirectory, recursive: true);
            }
        }

        /// <summary>
        /// Change item type
        /// </summary>
        [Fact]
        public void ChangeItemType()
        {
            Project project = new Project();
            ProjectItem item = project.AddItem("i", "i1")[0];
            project.ReevaluateIfNecessary();

            item.ItemType = "j";

            Assert.Equal("j", item.ItemType);
            Assert.Equal(true, project.IsDirty);
        }

        /// <summary>
        /// Change item type to invalid value
        /// </summary>
        [Fact]
        public void ChangeItemTypeInvalid()
        {
            Assert.Throws<ArgumentException>(() =>
            {
                Project project = new Project();
                ProjectItem item = project.AddItem("i", "i1")[0];
                project.ReevaluateIfNecessary();

                item.ItemType = "|";
            }
           );
        }
        /// <summary>
        /// Attempt to rename imported item should fail
        /// </summary>
        [Fact]
        public void RenameImported()
        {
            Assert.Throws<InvalidOperationException>(() =>
            {
                string file = null;

                try
                {
                    file = Microsoft.Build.Shared.FileUtilities.GetTemporaryFile();
                    Project import = new Project();
                    import.AddItem("i", "i1");
                    import.Save(file);

                    ProjectRootElement xml = ProjectRootElement.Create();
                    xml.AddImport(file);
                    Project project = new Project(xml);

                    ProjectItem item = Helpers.GetFirst(project.GetItems("i"));

                    item.Rename("i2");
                }
                finally
                {
                    File.Delete(file);
                }
            }
           );
        }
        /// <summary>
        /// Attempt to set metadata on imported item should fail
        /// </summary>
        [Fact]
        public void SetMetadataImported()
        {
            Assert.Throws<InvalidOperationException>(() =>
            {
                string file = null;

                try
                {
                    file = Microsoft.Build.Shared.FileUtilities.GetTemporaryFile();
                    Project import = new Project();
                    import.AddItem("i", "i1");
                    import.Save(file);

                    ProjectRootElement xml = ProjectRootElement.Create();
                    xml.AddImport(file);
                    Project project = new Project(xml);

                    ProjectItem item = Helpers.GetFirst(project.GetItems("i"));

                    item.SetMetadataValue("m", "m0");
                }
                finally
                {
                    File.Delete(file);
                }
            }
           );
        }
        /// <summary>
        /// Attempt to remove metadata on imported item should fail
        /// </summary>
        [Fact]
        public void RemoveMetadataImported()
        {
            Assert.Throws<InvalidOperationException>(() =>
            {
                string file = null;

                try
                {
                    file = Microsoft.Build.Shared.FileUtilities.GetTemporaryFile();
                    Project import = new Project();
                    ProjectItem item = import.AddItem("i", "i1")[0];
                    item.SetMetadataValue("m", "m0");
                    import.Save(file);

                    ProjectRootElement xml = ProjectRootElement.Create();
                    xml.AddImport(file);
                    Project project = new Project(xml);

                    item = Helpers.GetFirst(project.GetItems("i"));

                    item.RemoveMetadata("m");
                }
                finally
                {
                    File.Delete(file);
                }
            }
           );
        }
		
		//  TODO: Should remove tests go in project item tests, project item instance tests, or both?
        [Fact]
        public void Remove()
        {
            IList<ProjectItem> items = ObjectModelHelpers.GetItemsFromFragment(
                "<i Include='a;b' />" +
                "<i Remove='b;c' />"
                );

            Assert.Equal(1, items.Count);
            Assert.Equal("a", items[0].EvaluatedInclude);
        }

        [Fact]
        public void RemoveGlob()
        {
            IList<ProjectItem> items = ObjectModelHelpers.GetItemsFromFragment(
                @"<i Include='a.txt;b.cs;bin\foo.cs' />" +
                @"<i Remove='bin\**' />"
                );

            Assert.Equal(2, items.Count);
            Assert.Equal(@"a.txt;b.cs", string.Join(";", items.Select(i => i.EvaluatedInclude))); ;
        }

        [Fact]
        public void RemoveItemReference()
        {
            IList<ProjectItem> items = ObjectModelHelpers.GetItemsFromFragment(
                @"<i Include='a;b;c;d' />" +
                @"<j Include='b;d' />" +
                @"<i Remove='@(j)' />"
                );

            Assert.Equal(2, items.Count);
            Assert.Equal(@"a;c", string.Join(";", items.Select(i => i.EvaluatedInclude))); ;
        }

        [Theory]
        [InlineData(@"1.foo;.\2.foo;.\.\3.foo", @"1.foo;.\2.foo;.\.\3.foo")]
        [InlineData(@"1.foo;.\2.foo;.\.\3.foo", @".\1.foo;.\.\2.foo;.\.\.\3.foo")]
        public void RemoveShouldMatchNonCanonicPaths(string include, string remove)
        {
            var content = @"
                            <i Include='" + include + @"'>
                                <m1>m1_contents</m1>
                                <m2>m2_contents</m2>
                            </i>
                            <i Remove='" + remove + @"'/>";

            IList<ProjectItem> items = ObjectModelHelpers.GetItemsFromFragment(content);

            Assert.Empty(items);
        }

        [Fact]
        public void UpdateMetadataShouldAddOrReplace()
        {
            string content = @"<i Include='a;b'>
                                  <m1>m1_contents</m1>
                                  <m2>m2_contents</m2>
                                  <m3>m3_contents</m3>
                              </i>
                              <i Update='a'>
                                  <m1>updated</m1>
                                  <m2></m2>
                                  <m4>added</m4>
                              </i>";

            IList<ProjectItem> items = ObjectModelHelpers.GetItemsFromFragment(content);

            ObjectModelHelpers.AssertItemHasMetadata(
                new Dictionary<string, string>
                {
                    {"m1", "updated"},
                    {"m2", ""},
                    {"m3", "m3_contents"},
                    {"m4", "added"}
                }
                , items[0]);

            ObjectModelHelpers.AssertItemHasMetadata(
                new Dictionary<string, string>
                {
                    {"m1", "m1_contents"},
                    {"m2", "m2_contents"},
                    {"m3", "m3_contents"}
                }
                , items[1]);
        }

        /// <summary>
        /// Project evaluation is a design time evaluation. Conditions on items are ignored
        /// Conditions on metadata on the other hand appear to be respected on the other hand (don't know why, but that's what the code does).
        /// </summary>
        [Fact]
        public void UpdateShouldNotRespectConditionsOnItems()
        {
            string content = @"<i Include='a;b;c'>
                                  <m1>m1_contents</m1>
                              </i>
                              <i Update='a' Condition='1 == 1'>
                                  <m1>from_true</m1>
                              </i>
                              <i Update='b' Condition='1 == 0'>
                                  <m1>from_false_item</m1>
                              </i>
                              <i Update='c'>
                                  <m1 Condition='1 == 0'>from_false_metadata</m1>
                              </i>";

            IList<ProjectItem> items = ObjectModelHelpers.GetItemsFromFragment(content);

            var expectedInitial = new Dictionary<string, string>
            {
                {"m1", "m1_contents"}
            };

            var expectedUpdateFromTrue = new Dictionary<string, string>
            {
                {"m1", "from_true"}
            };

            var expectedUpdateFromFalseOnItem = new Dictionary<string, string>
            {
                {"m1", "from_false_item"}
            };

            ObjectModelHelpers.AssertItemHasMetadata(expectedUpdateFromTrue, items[0]);
            ObjectModelHelpers.AssertItemHasMetadata(expectedUpdateFromFalseOnItem, items[1]);
            ObjectModelHelpers.AssertItemHasMetadata(expectedInitial, items[2]);
        }

        [Fact]
        public void LastUpdateWins()
        {
            string content = @"<i Include='a'>
                                  <m1>m1_contents</m1>
                              </i>
                              <i Update='a'>
                                  <m1>first</m1>
                              </i>
                              <i Update='a'>
                                  <m1>second</m1>
                              </i>";

            IList<ProjectItem> items = ObjectModelHelpers.GetItemsFromFragment(content);

            var expectedUpdate = new Dictionary<string, string>
            {
                {"m1", "second"}
            };

            ObjectModelHelpers.AssertItemHasMetadata(expectedUpdate, items[0]);
        }

        [Fact]
        public void UpdateWithNoMetadataShouldNotAffectItems()
        {
            string content = @"<i Include='a;b'>
                                  <m1>m1_contents</m1>
                                  <m2>m2_contents</m2>
                                  <m3>m3_contents</m3>
                              </i>
                              <i Update='a'>
                              </i>";

            IList<ProjectItem> items = ObjectModelHelpers.GetItemsFromFragment(content);

            var expectedMetadata = new Dictionary<string, string>
            {
                {"m1", "m1_contents"},
                {"m2", "m2_contents"},
                {"m3", "m3_contents"}
            };

            Assert.Equal(2, items.Count);

            ObjectModelHelpers.AssertItemHasMetadata(expectedMetadata, items[0]);
            ObjectModelHelpers.AssertItemHasMetadata(expectedMetadata, items[1]);
        }

        [Fact]
        public void UpdateOnNonExistingItemShouldDoNothing()
        {
            string content = @"<i Include='a;b'>
                                  <m1>m1_contents</m1>
                                  <m2>m2_contents</m2>
                              </i>
                              <i Update='c'>
                                  <m1>updated</m1>
                                  <m2></m2>
                                  <m3>added</m3>
                              </i>";

            IList<ProjectItem> items = ObjectModelHelpers.GetItemsFromFragment(content);

            Assert.Equal(2, items.Count);

            var expectedMetadata = new Dictionary<string, string>
            {
                {"m1", "m1_contents"},
                {"m2", "m2_contents"},
            };

            ObjectModelHelpers.AssertItemHasMetadata(expectedMetadata, items[0]);
            ObjectModelHelpers.AssertItemHasMetadata(expectedMetadata, items[1]);
        }

        [Fact]
        public void UpdateOnEmptyStringShouldThrow()
        {
            string content = @"<i Include='a;b'>
                                  <m1>m1_contents</m1>
                                  <m2>m2_contents</m2>
                              </i>
                              <i Update=''>
                                  <m1>updated</m1>
                                  <m2></m2>
                                  <m3>added</m3>
                              </i>";

            var exception = Assert.Throws<InvalidProjectFileException>(() =>
            {
                IList<ProjectItem> items = ObjectModelHelpers.GetItemsFromFragment(content);
            });

            Assert.Equal("The required attribute \"Update\" is empty or missing from the element <i>.", exception.Message);
        }

        // Complex metadata: metadata references from the same item; item transforms; correct binding of metadata with same name but different item qualifiers
        [Fact]
        public void UpdateShouldSupportComplexMetadata()
        {
            string content = @"
                              <i1 Include='x'>
                                  <m1>%(Identity)</m1>
                              </i1>
                              <i2 Include='a;b'>
                                  <m1>m1_contents</m1>
                                  <m2>m2_contents</m2>
                              </i2>
                              <i2 Update='a;b'>
                                  <m1>%(Identity)</m1>
                                  <m2>%(m1)@(i1 -> '%(m1)')</m2>
                              </i2>";

            IList<ProjectItem> items = ObjectModelHelpers.GetItemsFromFragment(content, true);

            Assert.Equal(3, items.Count);

            var expectedMetadataX = new Dictionary<string, string>
            {
                {"m1", "x"},
            };

            var expectedMetadataA = new Dictionary<string, string>
            {
                {"m1", "a"},
                {"m2", "ax"},
            };

            var expectedMetadataB = new Dictionary<string, string>
            {
                {"m1", "b"},
                {"m2", "bx"},
            };

            ObjectModelHelpers.AssertItemHasMetadata(expectedMetadataX, items[0]);
            ObjectModelHelpers.AssertItemHasMetadata(expectedMetadataA, items[1]);
            ObjectModelHelpers.AssertItemHasMetadata(expectedMetadataB, items[2]);
        }

        [Fact]
        public void UpdateShouldBeAbleToContainGlobs()
        {
            string rootDir = null;

            try
            {
                var content = @"<i Include='*.foo'>
                                    <m1>m1_contents</m1>
                                    <m2>m2_contents</m2>
                                </i>
                                <i Update='*bar*foo'>
                                    <m1>updated</m1>
                                    <m2></m2>
                                    <m3>added</m3>
                                </i>";

                var items = GetItemsFromFragmentWithGlobs(out rootDir, content, "a.foo", "b.foo", "bar1.foo", "bar2.foo");

                Assert.Equal(4, items.Count);

                var expectedInitialMetadata = new Dictionary<string, string>
                {
                    {"m1", "m1_contents"},
                    {"m2", "m2_contents"},
                };

                var expectedUpdatedMetadata = new Dictionary<string, string>
                {
                    {"m1", "updated"},
                    {"m2", ""},
                    {"m3", "added"},
                };

                ObjectModelHelpers.AssertItemHasMetadata(expectedInitialMetadata, items[0]);
                ObjectModelHelpers.AssertItemHasMetadata(expectedInitialMetadata, items[1]);
                ObjectModelHelpers.AssertItemHasMetadata(expectedUpdatedMetadata, items[2]);
                ObjectModelHelpers.AssertItemHasMetadata(expectedUpdatedMetadata, items[3]);
            }
            finally
            {
                ObjectModelHelpers.DeleteDirectory(rootDir);
            }
        }

        [Fact]
        public void UpdateShouldBeAbleToContainItemReferences()
        {
            var content = @"<i1 Include='x;y'>
                                <m1>m1_contents</m1>
                                <m2>m2_contents</m2>
                            </i1>
                            <i1 Update='@(i1)'>
                                <m1>m1_updated</m1>
                                <m2>m2_updated</m2>
                            </i1>
                            <i2 Include='a;y'>
                                <m1>m1_i2_contents</m1>
                                <m2>m2_i2_contents</m2>
                            </i2>
                            <i2 Update='@(i1)'>
                                <m1>m1_i2_updated</m1>
                            </i2>";

            IList<ProjectItem> items = ObjectModelHelpers.GetItemsFromFragment(content, true);

            Assert.Equal(4, items.Count);

            var expected_i1 = new Dictionary<string, string>
            {
                {"m1", "m1_updated"},
                {"m2", "m2_updated"},
            };

            var expected_i2_a = new Dictionary<string, string>
            {
                {"m1", "m1_i2_contents"},
                {"m2", "m2_i2_contents"}
            };

            var expected_i2_y = new Dictionary<string, string>
            {
                {"m1", "m1_i2_updated"},
                {"m2", "m2_i2_contents"}
            };

            ObjectModelHelpers.AssertItemHasMetadata(expected_i1, items[0]);
            ObjectModelHelpers.AssertItemHasMetadata(expected_i1, items[1]);
            ObjectModelHelpers.AssertItemHasMetadata(expected_i2_a, items[2]);
            ObjectModelHelpers.AssertItemHasMetadata(expected_i2_y, items[3]);
        }

        [Fact]
        public void UpdateShouldBeAbleToContainProperties()
        {
            var content = @"
                    <Project xmlns='http://schemas.microsoft.com/developer/msbuild/2003' >
                        <PropertyGroup>
                           <P>a</P>
                        </PropertyGroup>
                        <ItemGroup>
                            <i Include='a;b;c'>
                                <m1>m1_contents</m1>
                                <m2>m2_contents</m2>
                            </i>
                            <i Update='$(P);b'>
                                <m1>m1_updated</m1>
                                <m2>m2_updated</m2>
                            </i>
                        </ItemGroup>
                    </Project>"
;

            IList<ProjectItem> items = ObjectModelHelpers.GetItems(content);

            Assert.Equal(3, items.Count);

            var expectedInitial = new Dictionary<string, string>
            {
                {"m1", "m1_contents"},
                {"m2", "m2_contents"}
            };

            var expectedUpdated = new Dictionary<string, string>
            {
                {"m1", "m1_updated"},
                {"m2", "m2_updated"}
            };

            ObjectModelHelpers.AssertItemHasMetadata(expectedUpdated, items[0]);
            ObjectModelHelpers.AssertItemHasMetadata(expectedUpdated, items[1]);
            ObjectModelHelpers.AssertItemHasMetadata(expectedInitial, items[2]);
        }

        [Fact]
        public void UpdateAndRemoveShouldUseCaseInsensitiveMatching()
        {
            var content = @"
                            <i Include='x;y'>
                                <m1>m1_contents</m1>
                                <m2>m2_contents</m2>
                            </i>
                            <i Update='X'>
                                <m1>m1_updated</m1>
                                <m2>m2_updated</m2>
                            </i>
                            <i Remove='Y'/>";

            IList<ProjectItem> items = ObjectModelHelpers.GetItemsFromFragment(content);

            Assert.Equal(1, items.Count);

            var expectedUpdated = new Dictionary<string, string>
            {
                {"m1", "m1_updated"},
                {"m2", "m2_updated"},
            };

            ObjectModelHelpers.AssertItemHasMetadata(expectedUpdated, items[0]);
        }

        public static IEnumerable<Object[]> UpdateAndRemoveShouldWorkWithEscapedCharactersTestData
        {
            get

            {
                var expectedMetadata = new[]
                {
                    new Dictionary<string, string> {{"m", "contents"}},
                    new Dictionary<string, string> {{"m", "updated"}}
                };

                // escaped value matches and nonescaped value include
                yield return new object[]
                {
                    ItemWithIncludeUpdateAndRemove,
                    "i;u;r",
                    "%75",
                    "%72",
                    new[] {"i", "u"},
                    expectedMetadata
                };

                // escaped value matches and escaped value include
                yield return new object[]
                {
                    ItemWithIncludeUpdateAndRemove,
                    "i;%75;%72",
                    "%75",
                    "%72",
                    new[] {"i", "u"},
                    expectedMetadata
                };

                // unescaped value matches and escaped value include
                yield return new object[]
                {
                    ItemWithIncludeUpdateAndRemove,
                    "i;%75;%72",
                    "u",
                    "r",
                    new[] {"i", "u"},
                    expectedMetadata
                };

                // escaped glob matches and nonescaped value include
                yield return new object[]
                {
                    ItemWithIncludeUpdateAndRemove,
                    "i;u;r",
                    "*%75*",
                    "*%72*",
                    new[] {"i", "u"},
                    expectedMetadata
                };

                // escaped glob matches and escaped value include
                yield return new object[]
                {
                    ItemWithIncludeUpdateAndRemove,
                    "i;%75;%72",
                    "*%75*",
                    "*%72*",
                    new[] {"i", "u"},
                    expectedMetadata
                };

                // escaped matching items as globs containing escaped wildcards; treated as normal values
                yield return new object[]
                {
                    ItemWithIncludeUpdateAndRemove,
                    "i;u;r;%2A%75%2A;%2A%72%2A",
                    "%2A%75%2A",
                    "%2A%72%2A",
                    new[] {"i", "u", "r", "*u*"},
                    new[]
                    {
                        new Dictionary<string, string> {{"m", "contents"}},
                        new Dictionary<string, string> {{"m", "contents"}},
                        new Dictionary<string, string> {{"m", "contents"}},
                        new Dictionary<string, string> {{"m", "updated"}}
                    }
                };
            }
        }

        [Theory]
        [MemberData(nameof(UpdateAndRemoveShouldWorkWithEscapedCharactersTestData))]
        public void UpdateAndRemoveShouldWorkWithEscapedCharacters(string projectContents, string include, string update, string remove, string[] expectedInclude, Dictionary<string, string>[] expectedMetadata)
        {
            var formattedProjectContents = string.Format(projectContents, include, update, remove);
            ObjectModelHelpers.AssertItemEvaluation(formattedProjectContents, new string[0], expectedInclude, expectedMetadata);
        }

        [Theory]
        [InlineData(@"1.foo;.\2.foo;.\.\3.foo", @"1.foo;.\2.foo;.\.\3.foo")]
        [InlineData(@"1.foo;.\2.foo;.\.\3.foo", @".\1.foo;.\.\2.foo;.\.\.\3.foo")]
        public void UpdateShouldMatchNonCanonicPaths(string include, string update)
        {
            var content = @"
                            <i Include='" + include + @"'>
                                <m1>m1_contents</m1>
                                <m2>m2_contents</m2>
                            </i>
                            <i Update='" + update + @"'>
                                <m1>m1_updated</m1>
                                <m2>m2_updated</m2>
                            </i>";

            IList<ProjectItem> items = ObjectModelHelpers.GetItemsFromFragment(content);

            var expectedUpdated = new Dictionary<string, string>
            {
                {"m1", "m1_updated"},
                {"m2", "m2_updated"},
            };

            foreach (var item in items)
            {
                ObjectModelHelpers.AssertItemHasMetadata(expectedUpdated, item);
            }
        }

        private static List<ProjectItem> GetItemsFromFragmentWithGlobs(out string rootDir, string itemGroupFragment, params string[] globFiles)
        {
            var formattedProjectContents = ObjectModelHelpers.FormatProjectContentsWithItemGroupFragment(itemGroupFragment);

            string projectFile;
            string[] createdFiles;
            rootDir = Helpers.CreateProjectInTempDirectoryWithFiles(formattedProjectContents, globFiles, out projectFile, out createdFiles);

            return Helpers.MakeList(new Project(projectFile).GetItems("i"));
        }

        /// <summary>
        /// Get the item of type "i" using the item Xml fragment provided.
        /// If there is more than one, fail. 
        /// </summary>
        private static ProjectItem GetOneItemFromFragment(string fragment)
        {
            IList<ProjectItem> items = ObjectModelHelpers.GetItemsFromFragment(fragment);

            Assert.Equal(1, items.Count);
            return items[0];
        }

        /// <summary>
        /// Get the item of type "i" in the project provided.
        /// If there is more than one, fail. 
        /// </summary>
        private static ProjectItem GetOneItem(string content)
        {
            IList<ProjectItem> items = ObjectModelHelpers.GetItems(content);

            Assert.Equal(1, items.Count);
            return items[0];
        }
    }
}<|MERGE_RESOLUTION|>--- conflicted
+++ resolved
@@ -471,18 +471,6 @@
             ObjectModelHelpers.AssertItems(new[] { "a", "b", "c", "z", "a", "c", "u" }, items);
         }
 
-<<<<<<< HEAD
-        private const string ExcludeWithWildCards = @"
-                    <Project xmlns='http://schemas.microsoft.com/developer/msbuild/2003' >
-                        <ItemGroup>
-                            <i Include='{0}' Exclude='{1}'/>
-                        </ItemGroup>
-                    </Project>
-                ";
-        [Theory]
-        [InlineData(
-            ExcludeWithWildCards,
-=======
         [Theory]
         // items as strings: escaped includes appear as unescaped
         [InlineData(ItemWithIncludeAndExclude,
@@ -552,46 +540,26 @@
 
         [Theory]
         [InlineData(ItemWithIncludeAndExclude,
->>>>>>> 82f27879
             "a.*",
             "*.1",
             new[] { "a.1", "a.2", "a.1" },
             new[] { "a.2" })]
-<<<<<<< HEAD
-        [InlineData(
-            ExcludeWithWildCards,
-=======
         [InlineData(ItemWithIncludeAndExclude,
->>>>>>> 82f27879
             @"**\*.cs",
             @"a\**",
             new[] { "1.cs", @"a\2.cs", @"a\b\3.cs", @"a\b\c\4.cs" },
             new[] { "1.cs" })]
-<<<<<<< HEAD
-        [InlineData(
-            ExcludeWithWildCards,
-=======
         [InlineData(ItemWithIncludeAndExclude,
->>>>>>> 82f27879
             @"**\*",
             @"**\b\**",
             new[] { "1.cs", @"a\2.cs", @"a\b\3.cs", @"a\b\c\4.cs" },
             new[] { "1.cs", @"a\2.cs", "build.proj" })]
-<<<<<<< HEAD
-        [InlineData(ExcludeWithWildCards,
-=======
         [InlineData(ItemWithIncludeAndExclude,
->>>>>>> 82f27879
             @"**\*",
             @"**\b\**\*.cs",
             new[] { "1.cs", @"a\2.cs", @"a\b\3.cs", @"a\b\c\4.cs", @"a\b\c\5.txt" },
             new[] { "1.cs", @"a\2.cs", @"a\b\c\5.txt", "build.proj" })]
-<<<<<<< HEAD
-        [InlineData(
-            ExcludeWithWildCards,
-=======
         [InlineData(ItemWithIncludeAndExclude,
->>>>>>> 82f27879
             @"src\**\proj\**\*.cs",
             @"src\**\proj\**\none\**\*",
             new[]
@@ -616,12 +584,7 @@
                 @"src\proj\4.cs",
                 @"src\proj\a\5.cs"
             })]
-<<<<<<< HEAD
-        [InlineData(
-            ExcludeWithWildCards,
-=======
         [InlineData(ItemWithIncludeAndExclude,
->>>>>>> 82f27879
             @"**\*",
             "foo",
             new[]
@@ -631,11 +594,7 @@
                 @"a\a\foo",
                 @"a\b\foo",
             },
-<<<<<<< HEAD
-            new string[]
-=======
             new []
->>>>>>> 82f27879
             {
                 @"a\a\foo",
                 @"a\b\foo",
@@ -644,26 +603,6 @@
             })]
         public void ExcludeVectorWithWildCards(string projectContents, string includeString, string excludeString, string[] inputFiles, string[] expectedInclude)
         {
-<<<<<<< HEAD
-            //todo run the test twice with slashes and back-slashes when fixing https://github.com/Microsoft/msbuild/issues/724
-            string root = "";
-            try
-            {
-                string[] createdFiles;
-                string projectFile;
-                var formattedProjectContents = string.Format(projectContents, includeString, excludeString);
-
-                root = Helpers.CreateProjectInTempDirectoryWithFiles(formattedProjectContents, inputFiles, out projectFile, out createdFiles);
-
-                // on Unix, the glob expander returns paths with slashes instead of backslashes, therefore we must normalize the slashes when asserting
-                ObjectModelHelpers.AssertItems(expectedInclude, new Project(projectFile).Items.ToList(), normalizeSlashes: true);
-            }
-            finally
-            {
-                ObjectModelHelpers.DeleteDirectory(root);
-                Directory.Delete(root);
-            }
-=======
             TestIncludeExcludeWithDifferentSlashes(projectContents, includeString, excludeString, inputFiles, expectedInclude);
         }
 
@@ -752,7 +691,6 @@
         public void IncludeShouldPreserveUserSlashes(string projectContents, string includeString, string excludeString, string[] inputFiles, string[] expectedInclude)
         {
             //TestIncludeExcludeWithDifferentSlashes(projectContents, includeString, excludeString, inputFiles, expectedInclude);
->>>>>>> 82f27879
         }
 
         /// <summary>
