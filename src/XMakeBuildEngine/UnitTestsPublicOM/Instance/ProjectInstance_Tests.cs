--- conflicted
+++ resolved
@@ -15,37 +15,22 @@
 using Microsoft.Build.Execution;
 
 using Microsoft.Build.Framework;
-<<<<<<< HEAD
-using Microsoft.Build.Shared;
-
-using NUnit.Framework;
-
-using ForwardingLoggerRecord = Microsoft.Build.Logging.ForwardingLoggerRecord;
-=======
 using ForwardingLoggerRecord = Microsoft.Build.Logging.ForwardingLoggerRecord;
 using Microsoft.Build.BackEnd;
+using Microsoft.Build.Shared;
 using Xunit;
->>>>>>> 2e935d82
 
 namespace Microsoft.Build.UnitTests.OM.Instance
 {
     /// <summary>
     /// Tests for ProjectInstance public members
     /// </summary>
-<<<<<<< HEAD
-    [TestFixture]
-=======
->>>>>>> 2e935d82
     public class ProjectInstance_Tests
     {
         /// <summary>
         /// Verify that a cloned off project instance can see environment variables
         /// </summary>
-<<<<<<< HEAD
-        [Test]
-=======
-        [Fact]
->>>>>>> 2e935d82
+        [Fact]
         public void CreateProjectInstancePassesEnvironment()
         {
             Project p = new Project();
@@ -57,11 +42,7 @@
         /// <summary>
         /// Read off properties
         /// </summary>
-<<<<<<< HEAD
-        [Test]
-=======
-        [Fact]
->>>>>>> 2e935d82
+        [Fact]
         public void PropertiesAccessors()
         {
             ProjectInstance p = GetSampleProjectInstance();
@@ -73,11 +54,7 @@
         /// <summary>
         /// Read off items
         /// </summary>
-<<<<<<< HEAD
-        [Test]
-=======
-        [Fact]
->>>>>>> 2e935d82
+        [Fact]
         public void ItemsAccessors()
         {
             ProjectInstance p = GetSampleProjectInstance();
@@ -97,11 +74,7 @@
         /// <summary>
         /// Add item
         /// </summary>
-<<<<<<< HEAD
-        [Test]
-=======
-        [Fact]
->>>>>>> 2e935d82
+        [Fact]
         public void AddItemWithoutMetadata()
         {
             ProjectInstance p = GetEmptyProjectInstance();
@@ -122,11 +95,7 @@
         /// <summary>
         /// Add item
         /// </summary>
-<<<<<<< HEAD
-        [Test]
-=======
-        [Fact]
->>>>>>> 2e935d82
+        [Fact]
         public void AddItemWithoutMetadata_Escaped()
         {
             ProjectInstance p = GetEmptyProjectInstance();
@@ -147,11 +116,7 @@
         /// <summary>
         /// Add item with metadata
         /// </summary>
-<<<<<<< HEAD
-        [Test]
-=======
-        [Fact]
->>>>>>> 2e935d82
+        [Fact]
         public void AddItemWithMetadata()
         {
             ProjectInstance p = GetEmptyProjectInstance();
@@ -163,17 +128,12 @@
 
             ProjectItemInstance returned = p.AddItem("i", "i1", metadata);
 
-            Assert.IsTrue(Object.ReferenceEquals(returned, Helpers.MakeList(p.GetItems("i"))[0]));
+            Assert.True(object.ReferenceEquals(returned, Helpers.MakeList(p.GetItems("i"))[0]));
 
             foreach (ProjectItemInstance item in p.Items)
             {
-<<<<<<< HEAD
-                Assert.IsTrue(Object.ReferenceEquals(returned, item));
-                Assert.AreEqual("i1", item.EvaluatedInclude);
-=======
                 Assert.Same(returned, item);
                 Assert.Equal("i1", item.EvaluatedInclude);
->>>>>>> 2e935d82
                 var metadataOut = Helpers.MakeList(item.Metadata);
                 Assert.Equal(3, metadataOut.Count);
                 Assert.Equal("m1", item.GetMetadataValue("m"));
@@ -185,12 +145,7 @@
         /// <summary>
         /// Add item null item type
         /// </summary>
-<<<<<<< HEAD
-        [Test]
-        [ExpectedException(typeof(ArgumentNullException))]
-=======
-        [Fact]
->>>>>>> 2e935d82
+        [Fact]
         public void AddItemInvalidNullItemType()
         {
             Assert.Throws<ArgumentNullException>(() =>
@@ -203,12 +158,7 @@
         /// <summary>
         /// Add item empty item type
         /// </summary>
-<<<<<<< HEAD
-        [Test]
-        [ExpectedException(typeof(ArgumentException))]
-=======
-        [Fact]
->>>>>>> 2e935d82
+        [Fact]
         public void AddItemInvalidEmptyItemType()
         {
             Assert.Throws<ArgumentException>(() =>
@@ -221,12 +171,7 @@
         /// <summary>
         /// Add item null include
         /// </summary>
-<<<<<<< HEAD
-        [Test]
-        [ExpectedException(typeof(ArgumentNullException))]
-=======
-        [Fact]
->>>>>>> 2e935d82
+        [Fact]
         public void AddItemInvalidNullInclude()
         {
             Assert.Throws<ArgumentNullException>(() =>
@@ -239,11 +184,7 @@
         /// <summary>
         /// Add item null metadata
         /// </summary>
-<<<<<<< HEAD
-        [Test]
-=======
-        [Fact]
->>>>>>> 2e935d82
+        [Fact]
         public void AddItemNullMetadata()
         {
             ProjectInstance p = GetEmptyProjectInstance();
@@ -255,11 +196,7 @@
         /// <summary>
         /// It's okay to set properties that are also global properties, masking their value
         /// </summary>
-<<<<<<< HEAD
-        [Test]
-=======
-        [Fact]
->>>>>>> 2e935d82
+        [Fact]
         public void SetGlobalPropertyOnInstance()
         {
             Dictionary<string, string> globals = new Dictionary<string, string>(StringComparer.OrdinalIgnoreCase) { { "p", "p1" } };
@@ -279,11 +216,7 @@
         /// <summary>
         /// ProjectInstance itself is cloned properly
         /// </summary>
-<<<<<<< HEAD
-        [Test]
-=======
-        [Fact]
->>>>>>> 2e935d82
+        [Fact]
         public void CloneProjectItself()
         {
             ProjectInstance first = GetSampleProjectInstance();
@@ -295,11 +228,7 @@
         /// <summary>
         /// Properties are cloned properly
         /// </summary>
-<<<<<<< HEAD
-        [Test]
-=======
-        [Fact]
->>>>>>> 2e935d82
+        [Fact]
         public void CloneProperties()
         {
             ProjectInstance first = GetSampleProjectInstance();
@@ -316,11 +245,7 @@
         /// <summary>
         /// Passing an item list into another list should copy the metadata too
         /// </summary>
-<<<<<<< HEAD
-        [Test]
-=======
-        [Fact]
->>>>>>> 2e935d82
+        [Fact]
         public void ItemEvaluationCopiesMetadata()
         {
             string content = @"
@@ -346,13 +271,8 @@
         /// Wildcards are expanded in item groups inside targets, and the evaluatedinclude
         /// is not the wildcard itself!
         /// </summary>
-<<<<<<< HEAD
-        [Test]
-        [Category("serialize")]
-=======
         [Fact]
         [Trait("Category", "serialize")]
->>>>>>> 2e935d82
         public void WildcardsInsideTargets()
         {
             string directory = null;
@@ -401,11 +321,7 @@
         /// <summary>
         /// Items are cloned properly
         /// </summary>
-<<<<<<< HEAD
-        [Test]
-=======
-        [Fact]
->>>>>>> 2e935d82
+        [Fact]
         public void CloneItems()
         {
             ProjectInstance first = GetSampleProjectInstance();
@@ -421,12 +337,7 @@
         /// <summary>
         /// Null target in array should give ArgumentNullException
         /// </summary>
-<<<<<<< HEAD
-        [Test]
-        [ExpectedException(typeof(ArgumentNullException))]
-=======
-        [Fact]
->>>>>>> 2e935d82
+        [Fact]
         public void BuildNullTargetInArray()
         {
             Assert.Throws<ArgumentNullException>(() =>
@@ -439,12 +350,7 @@
         /// <summary>
         /// Null logger in array should give ArgumentNullException
         /// </summary>
-<<<<<<< HEAD
-        [Test]
-        [ExpectedException(typeof(ArgumentNullException))]
-=======
-        [Fact]
->>>>>>> 2e935d82
+        [Fact]
         public void BuildNullLoggerInArray()
         {
             Assert.Throws<ArgumentNullException>(() =>
@@ -457,12 +363,7 @@
         /// <summary>
         /// Null remote logger in array should give ArgumentNullException
         /// </summary>
-<<<<<<< HEAD
-        [Test]
-        [ExpectedException(typeof(ArgumentNullException))]
-=======
-        [Fact]
->>>>>>> 2e935d82
+        [Fact]
         public void BuildNullRemoteLoggerInArray()
         {
             Assert.Throws<ArgumentNullException>(() =>
@@ -475,13 +376,8 @@
         /// <summary>
         /// Null target name should imply the default target
         /// </summary>
-<<<<<<< HEAD
-        [Test]
-        [Category("serialize")]
-=======
         [Fact]
         [Trait("Category", "serialize")]
->>>>>>> 2e935d82
         public void BuildNullTargetNameIsDefaultTarget()
         {
             ProjectRootElement xml = ProjectRootElement.Create();
@@ -497,13 +393,8 @@
         /// Build system should correctly reset itself between builds of
         /// project instances.
         /// </summary>
-<<<<<<< HEAD
-        [Test]
-        [Category("serialize")]
-=======
         [Fact]
         [Trait("Category", "serialize")]
->>>>>>> 2e935d82
         public void BuildProjectInstancesConsecutively()
         {
             ProjectInstance instance1 = new Project().CreateProjectInstance();
@@ -522,11 +413,7 @@
         /// <summary>
         /// Verifies that the built-in metadata for specialized ProjectInstances is present when items are the simplest (no macros or wildcards).
         /// </summary>
-<<<<<<< HEAD
-        [Test]
-=======
-        [Fact]
->>>>>>> 2e935d82
+        [Fact]
         public void CreateProjectInstanceWithItemsContainingProjects()
         {
             const string CapturedMetadataName = "DefiningProjectFullPath";
@@ -562,11 +449,7 @@
         /// <summary>
         /// Verifies that the built-in metadata for specialized ProjectInstances is present when items are based on wildcards in the construction model.
         /// </summary>
-<<<<<<< HEAD
-        [Test]
-=======
-        [Fact]
->>>>>>> 2e935d82
+        [Fact]
         public void DefiningProjectItemBuiltInMetadataFromWildcards()
         {
             const string CapturedMetadataName = "DefiningProjectFullPath";
@@ -602,11 +485,7 @@
         /// Validate that the DefiningProject* metadata is set to the correct project based on a variety 
         /// of means of item creation. 
         /// </summary>
-<<<<<<< HEAD
-        [Test]
-=======
-        [Fact]
->>>>>>> 2e935d82
+        [Fact]
         public void TestDefiningProjectMetadata()
         {
             string projectA = Path.Combine(ObjectModelHelpers.TempProjectDir, "a.proj");
@@ -743,11 +622,7 @@
         /// <summary>
         /// Test operation fails on immutable project instance
         /// </summary>
-<<<<<<< HEAD
-        [Test]
-=======
-        [Fact]
->>>>>>> 2e935d82
+        [Fact]
         public void ImmutableProjectInstance_SetProperty()
         {
             var instance = GetSampleProjectInstance(true /* immutable */);
@@ -758,11 +633,7 @@
         /// <summary>
         /// Test operation fails on immutable project instance
         /// </summary>
-<<<<<<< HEAD
-        [Test]
-=======
-        [Fact]
->>>>>>> 2e935d82
+        [Fact]
         public void ImmutableProjectInstance_RemoveProperty()
         {
             var instance = GetSampleProjectInstance(true /* immutable */);
@@ -773,11 +644,7 @@
         /// <summary>
         /// Test operation fails on immutable project instance
         /// </summary>
-<<<<<<< HEAD
-        [Test]
-=======
-        [Fact]
->>>>>>> 2e935d82
+        [Fact]
         public void ImmutableProjectInstance_RemoveItem()
         {
             var instance = GetSampleProjectInstance(true /* immutable */);
@@ -788,11 +655,7 @@
         /// <summary>
         /// Test operation fails on immutable project instance
         /// </summary>
-<<<<<<< HEAD
-        [Test]
-=======
-        [Fact]
->>>>>>> 2e935d82
+        [Fact]
         public void ImmutableProjectInstance_AddItem()
         {
             var instance = GetSampleProjectInstance(true /* immutable */);
@@ -803,11 +666,7 @@
         /// <summary>
         /// Test operation fails on immutable project instance
         /// </summary>
-<<<<<<< HEAD
-        [Test]
-=======
-        [Fact]
->>>>>>> 2e935d82
+        [Fact]
         public void ImmutableProjectInstance_AddItemWithMetadata()
         {
             var instance = GetSampleProjectInstance(true /* immutable */);
@@ -818,11 +677,7 @@
         /// <summary>
         /// Test operation fails on immutable project instance
         /// </summary>
-<<<<<<< HEAD
-        [Test]
-=======
-        [Fact]
->>>>>>> 2e935d82
+        [Fact]
         public void ImmutableProjectInstance_Build()
         {
             var instance = GetSampleProjectInstance(true /* immutable */);
@@ -833,11 +688,7 @@
         /// <summary>
         /// Test operation fails on immutable project instance
         /// </summary>
-<<<<<<< HEAD
-        [Test]
-=======
-        [Fact]
->>>>>>> 2e935d82
+        [Fact]
         public void ImmutableProjectInstance_SetEvaluatedInclude()
         {
             var instance = GetSampleProjectInstance(true /* immutable */);
@@ -848,11 +699,7 @@
         /// <summary>
         /// Test operation fails on immutable project instance
         /// </summary>
-<<<<<<< HEAD
-        [Test]
-=======
-        [Fact]
->>>>>>> 2e935d82
+        [Fact]
         public void ImmutableProjectInstance_SetEvaluatedIncludeEscaped()
         {
             var instance = GetSampleProjectInstance(true /* immutable */);
@@ -863,11 +710,7 @@
         /// <summary>
         /// Test operation fails on immutable project instance
         /// </summary>
-<<<<<<< HEAD
-        [Test]
-=======
-        [Fact]
->>>>>>> 2e935d82
+        [Fact]
         public void ImmutableProjectInstance_SetItemSpec()
         {
             var instance = GetSampleProjectInstance(true /* immutable */);
@@ -878,11 +721,7 @@
         /// <summary>
         /// Test operation fails on immutable project instance
         /// </summary>
-<<<<<<< HEAD
-        [Test]
-=======
-        [Fact]
->>>>>>> 2e935d82
+        [Fact]
         public void ImmutableProjectInstance_SetMetadataOnItem1()
         {
             var instance = GetSampleProjectInstance(true /* immutable */);
@@ -893,11 +732,7 @@
         /// <summary>
         /// Test operation fails on immutable project instance
         /// </summary>
-<<<<<<< HEAD
-        [Test]
-=======
-        [Fact]
->>>>>>> 2e935d82
+        [Fact]
         public void ImmutableProjectInstance_SetMetadataOnItem2()
         {
             var instance = GetSampleProjectInstance(true /* immutable */);
@@ -908,11 +743,7 @@
         /// <summary>
         /// Test operation fails on immutable project instance
         /// </summary>
-<<<<<<< HEAD
-        [Test]
-=======
-        [Fact]
->>>>>>> 2e935d82
+        [Fact]
         public void ImmutableProjectInstance_SetMetadataOnItem3()
         {
             var instance = GetSampleProjectInstance(true /* immutable */);
@@ -923,11 +754,7 @@
         /// <summary>
         /// Test operation fails on immutable project instance
         /// </summary>
-<<<<<<< HEAD
-        [Test]
-=======
-        [Fact]
->>>>>>> 2e935d82
+        [Fact]
         public void ImmutableProjectInstance_RemoveMetadataFromItem()
         {
             var instance = GetSampleProjectInstance(true /* immutable */);
@@ -938,11 +765,7 @@
         /// <summary>
         /// Test operation fails on immutable project instance
         /// </summary>
-<<<<<<< HEAD
-        [Test]
-=======
-        [Fact]
->>>>>>> 2e935d82
+        [Fact]
         public void ImmutableProjectInstance_SetEvaluatedValueOnProperty()
         {
             var instance = GetSampleProjectInstance(true /* immutable */);
@@ -953,11 +776,7 @@
         /// <summary>
         /// Test operation fails on immutable project instance
         /// </summary>
-<<<<<<< HEAD
-        [Test]
-=======
-        [Fact]
->>>>>>> 2e935d82
+        [Fact]
         public void ImmutableProjectInstance_SetEvaluatedValueOnPropertyFromProject()
         {
             var instance = GetSampleProjectInstance(true /* immutable */);
@@ -968,11 +787,7 @@
         /// <summary>
         /// Test operation fails on immutable project instance 
         /// </summary>
-<<<<<<< HEAD
-        [Test]
-=======
-        [Fact]
->>>>>>> 2e935d82
+        [Fact]
         public void ImmutableProjectInstance_SetNewProperty()
         {
             var instance = GetSampleProjectInstance(true /* immutable */);
@@ -984,11 +799,7 @@
         /// Setting global properties should fail if the project is immutable, even though the property
         /// was originally created as mutable
         /// </summary>
-<<<<<<< HEAD
-        [Test]
-=======
-        [Fact]
->>>>>>> 2e935d82
+        [Fact]
         public void ImmutableProjectInstance_SetGlobalProperty()
         {
             var instance = GetSampleProjectInstance(true /* immutable */);
@@ -1000,11 +811,7 @@
         /// Setting environment originating properties should fail if the project is immutable, even though the property
         /// was originally created as mutable
         /// </summary>
-<<<<<<< HEAD
-        [Test]
-=======
-        [Fact]
->>>>>>> 2e935d82
+        [Fact]
         public void ImmutableProjectInstance_SetEnvironmentProperty()
         {
             var instance = GetSampleProjectInstance(true /* immutable */);
@@ -1015,11 +822,7 @@
         /// <summary>
         /// Cloning inherits unless otherwise specified
         /// </summary>
-<<<<<<< HEAD
-        [Test]
-=======
-        [Fact]
->>>>>>> 2e935d82
+        [Fact]
         public void ImmutableProjectInstance_CloneMutableFromImmutable()
         {
             var protoInstance = GetSampleProjectInstance(true /* immutable */);
@@ -1036,11 +839,7 @@
         /// <summary>
         /// Cloning inherits unless otherwise specified
         /// </summary>
-<<<<<<< HEAD
-        [Test]
-=======
-        [Fact]
->>>>>>> 2e935d82
+        [Fact]
         public void ImmutableProjectInstance_CloneImmutableFromMutable()
         {
             var protoInstance = GetSampleProjectInstance(false /* mutable */);
@@ -1060,11 +859,7 @@
         /// <summary>
         /// Cloning inherits unless otherwise specified
         /// </summary>
-<<<<<<< HEAD
-        [Test]
-=======
-        [Fact]
->>>>>>> 2e935d82
+        [Fact]
         public void ImmutableProjectInstance_CloneImmutableFromImmutable()
         {
             var protoInstance = GetSampleProjectInstance(true /* immutable */);
@@ -1087,11 +882,7 @@
         /// <summary>
         /// Cloning inherits unless otherwise specified
         /// </summary>
-<<<<<<< HEAD
-        [Test]
-=======
-        [Fact]
->>>>>>> 2e935d82
+        [Fact]
         public void ImmutableProjectInstance_CloneImmutableFromImmutable2()
         {
             var protoInstance = GetSampleProjectInstance(true /* immutable */);
@@ -1111,11 +902,7 @@
         /// <summary>
         /// Cloning inherits unless otherwise specified
         /// </summary>
-<<<<<<< HEAD
-        [Test]
-=======
-        [Fact]
->>>>>>> 2e935d82
+        [Fact]
         public void ImmutableProjectInstance_CloneMutableFromMutable()
         {
             var protoInstance = GetSampleProjectInstance(false /* mutable */);
@@ -1132,11 +919,7 @@
         /// <summary>
         /// Cloning inherits unless otherwise specified
         /// </summary>
-<<<<<<< HEAD
-        [Test]
-=======
-        [Fact]
->>>>>>> 2e935d82
+        [Fact]
         public void ImmutableProjectInstance_CloneMutableFromMutable2()
         {
             var protoInstance = GetSampleProjectInstance(false /* mutable */);
