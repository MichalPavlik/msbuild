--- conflicted
+++ resolved
@@ -348,28 +348,10 @@
         }
 
         /// <summary>
-<<<<<<< HEAD
-        /// Returns a copy of the list of search paths for a MSBuildExtensionsPath* property kind.
-        /// </summary>
-        internal IList<string> GetMSBuildExtensionsPathSearchPathsFor(MSBuildExtensionsPathReferenceKind refKind)
-        {
-            IList<string> paths;
-            if (MSBuildExtensionsPathSearchPathsTable != null && MSBuildExtensionsPathSearchPathsTable.TryGetValue(refKind, out paths))
-            {
-                return new List<string>(paths);
-            }
-
-            return new List<string>();
-        }
-
-        /// <summary>
-        /// Name of this toolset
-=======
         /// Returns a ProjectImportPathMatch struct for the first property found in the expression for which
         /// project import search paths is enabled.
         /// <param name="expression">Expression to search for properties in (first level only, not recursive)</param>
         /// <returns>List of search paths or ProjectImportPathMatch.None if empty</returns>
->>>>>>> ea6af14a
         /// </summary>
         internal ProjectImportPathMatch GetProjectImportSearchPaths(string expression)
         {
