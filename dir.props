--- conflicted
+++ resolved
@@ -23,14 +23,6 @@
 
    <!-- Common repo directories -->
   <PropertyGroup>
-<<<<<<< HEAD
-    <BuildToolsVersion>1.0.25-prerelease-00199</BuildToolsVersion>
-    <CompilerToolsVersion>1.0.0</CompilerToolsVersion>
-    <XunitVersion>2.1.0</XunitVersion>
-    <MicroBuildVersion>0.2.0</MicroBuildVersion>
-
-=======
->>>>>>> 34eb4e6a
     <ProjectDir>$(MSBuildThisFileDirectory)</ProjectDir>
     <SourceDir>$(ProjectDir)src\</SourceDir>
     <PackagesDir>$(ProjectDir)packages\</PackagesDir>
