{
<<<<<<< HEAD
  "version": "15.5",
=======
  "version": "15.6-preview",
>>>>>>> 5213af78
  "assemblyVersion": "15.1",
  "cloudBuild": {
    "buildNumber": {
      "enabled": true,
      "includeCommitId": {
        "where": "fourthVersionComponent"
      }
    }
  }
}<|MERGE_RESOLUTION|>--- conflicted
+++ resolved
@@ -1,9 +1,5 @@
 {
-<<<<<<< HEAD
-  "version": "15.5",
-=======
   "version": "15.6-preview",
->>>>>>> 5213af78
   "assemblyVersion": "15.1",
   "cloudBuild": {
     "buildNumber": {
